--- conflicted
+++ resolved
@@ -1,5 +1,4 @@
 import { SubtitleCustomization } from '../types';
-import CustomDropdown from './CustomDropdown';
 
 // Default customization settings - only export this for server use
 export const defaultCustomization: SubtitleCustomization = {
@@ -69,902 +68,4 @@
   rtlSupport: false,
 
   preset: 'default'
-<<<<<<< HEAD
-};
-
-interface SubtitleCustomizationProps {
-  customization: SubtitleCustomization;
-  onChange: (customization: SubtitleCustomization) => void;
-}
-
-const CustomizationContainer = styled.div`
-  background: var(--card-background);
-  border-radius: 8px;
-  padding: 20px;
-  margin-bottom: 20px;
-  border: 1px solid var(--border-color);
-`;
-
-const SectionTitle = styled.h3`
-  margin: 0 0 15px 0;
-  color: var(--heading-color);
-  font-size: 1.1rem;
-  font-weight: 600;
-  display: flex;
-  align-items: center;
-  gap: 8px;
-`;
-
-const ControlGroup = styled.div`
-  margin-bottom: 20px;
-`;
-
-const ControlRow = styled.div`
-  display: grid;
-  grid-template-columns: 1fr 1fr;
-  gap: 15px;
-  margin-bottom: 15px;
-
-  @media (max-width: 768px) {
-    grid-template-columns: 1fr;
-  }
-`;
-
-const ControlItem = styled.div`
-  display: flex;
-  flex-direction: column;
-  gap: 5px;
-`;
-
-const Label = styled.label`
-  font-size: 0.9rem;
-  font-weight: 500;
-  color: var(--text-color);
-`;
-
-const Input = styled.input`
-  padding: 8px 12px;
-  border: 1px solid var(--border-color);
-  border-radius: 4px;
-  background: var(--input-background);
-  color: var(--text-color);
-  font-size: 0.9rem;
-
-  &:focus {
-    outline: none;
-    border-color: var(--accent-color);
-    box-shadow: 0 0 0 2px rgba(var(--accent-color-rgb), 0.2);
-  }
-`;
-
-
-
-const ColorInput = styled.input`
-  width: 50px;
-  height: 35px;
-  border: 1px solid var(--border-color);
-  border-radius: 4px;
-  background: transparent;
-  cursor: pointer;
-
-  &::-webkit-color-swatch-wrapper {
-    padding: 0;
-  }
-
-  &::-webkit-color-swatch {
-    border: none;
-    border-radius: 3px;
-  }
-`;
-
-const RangeInput = styled.input`
-  width: 100%;
-  height: 6px;
-  border-radius: 3px;
-  background: var(--border-color);
-  outline: none;
-
-  &::-webkit-slider-thumb {
-    appearance: none;
-    width: 18px;
-    height: 18px;
-    border-radius: 50%;
-    background: var(--accent-color);
-    cursor: pointer;
-  }
-
-  &::-moz-range-thumb {
-    width: 18px;
-    height: 18px;
-    border-radius: 50%;
-    background: var(--accent-color);
-    cursor: pointer;
-    border: none;
-  }
-`;
-
-const CheckboxContainer = styled.div`
-  display: flex;
-  align-items: center;
-  gap: 8px;
-`;
-
-const Checkbox = styled.input`
-  width: 18px;
-  height: 18px;
-  accent-color: var(--accent-color);
-`;
-
-const PresetButton = styled.button<{ $active: boolean }>`
-  padding: 8px 16px;
-  border: 1px solid var(--border-color);
-  border-radius: 4px;
-  background: ${props => props.$active ? 'var(--accent-color)' : 'var(--card-background)'};
-  color: ${props => props.$active ? 'white' : 'var(--text-color)'};
-  font-size: 0.9rem;
-  cursor: pointer;
-  transition: all 0.2s ease;
-
-  &:hover {
-    background: ${props => props.$active ? 'var(--accent-color)' : 'var(--hover-color)'};
-  }
-`;
-
-const PresetGrid = styled.div`
-  display: grid;
-  grid-template-columns: repeat(auto-fit, minmax(100px, 1fr));
-  gap: 10px;
-  margin-bottom: 20px;
-`;
-
-const CollapsibleSection = styled.div<{ $expanded: boolean }>`
-  border: 1px solid var(--border-color);
-  border-radius: 6px;
-  margin-bottom: 15px;
-  overflow: hidden;
-`;
-
-const SectionHeader = styled.div`
-  padding: 12px 16px;
-  background: var(--hover-color);
-  cursor: pointer;
-  display: flex;
-  justify-content: between;
-  align-items: center;
-  font-weight: 500;
-
-  &:hover {
-    background: var(--hover-color-darker);
-  }
-`;
-
-const SectionContent = styled.div<{ $expanded: boolean }>`
-  padding: ${props => props.$expanded ? '16px' : '0'};
-  max-height: ${props => props.$expanded ? '1000px' : '0'};
-  overflow: hidden;
-  transition: all 0.3s ease;
-`;
-
-
-
-const SubtitleCustomizationPanel: React.FC<SubtitleCustomizationProps> = ({
-  customization,
-  onChange
-}) => {
-  const { t } = useLanguage();
-  const [expandedSections, setExpandedSections] = useState({
-    presets: true,
-    text: true,
-    background: false,
-    effects: false,
-    position: false,
-    animation: false,
-    advanced: false
-  });
-
-  const toggleSection = (section: keyof typeof expandedSections) => {
-    setExpandedSections(prev => ({
-      ...prev,
-      [section]: !prev[section]
-    }));
-  };
-
-  const updateCustomization = (updates: Partial<SubtitleCustomization>) => {
-    onChange({ ...customization, ...updates, preset: 'custom' });
-  };
-
-  const applyPreset = (preset: SubtitleCustomization['preset']) => {
-    const presets: Record<string, Partial<SubtitleCustomization>> = {
-      default: defaultCustomization,
-      modern: {
-        ...defaultCustomization,
-        fontFamily: 'Roboto',
-        fontSize: 32,
-        fontWeight: 400,
-        backgroundColor: '#1a1a1a',
-        backgroundOpacity: 80,
-        borderRadius: 8,
-        textShadowEnabled: false,
-        preset: 'modern'
-      },
-      classic: {
-        ...defaultCustomization,
-        fontFamily: 'Times New Roman',
-        fontSize: 30,
-        fontWeight: 700,
-        textColor: '#ffff00',
-        backgroundColor: '#000000',
-        backgroundOpacity: 70,
-        borderRadius: 0,
-        textShadowEnabled: true,
-        textShadowColor: '#000000',
-        textShadowBlur: 6,
-        preset: 'classic'
-      },
-      neon: {
-        ...defaultCustomization,
-        fontFamily: 'Arial',
-        fontSize: 34,
-        fontWeight: 700,
-        textColor: '#00ffff',
-        backgroundColor: '#000000',
-        backgroundOpacity: 90,
-        borderRadius: 12,
-        borderWidth: 2,
-        borderColor: '#00ffff',
-        borderStyle: 'solid',
-        glowEnabled: true,
-        glowColor: '#00ffff',
-        glowIntensity: 15,
-        preset: 'neon'
-      },
-      minimal: {
-        ...defaultCustomization,
-        fontFamily: 'Helvetica',
-        fontSize: 26,
-        fontWeight: 300,
-        backgroundColor: 'transparent',
-        backgroundOpacity: 0,
-        borderRadius: 0,
-        textShadowEnabled: true,
-        textShadowColor: '#000000',
-        textShadowBlur: 8,
-        preset: 'minimal'
-      },
-      bold: {
-        ...defaultCustomization,
-        fontFamily: 'Impact',
-        fontSize: 36,
-        fontWeight: 900,
-        textTransform: 'uppercase',
-        backgroundColor: '#ff0000',
-        backgroundOpacity: 85,
-        borderRadius: 6,
-        textShadowEnabled: true,
-        textShadowBlur: 3,
-        preset: 'bold'
-      },
-      elegant: {
-        ...defaultCustomization,
-        fontFamily: 'Georgia',
-        fontSize: 28,
-        fontWeight: 400,
-        textColor: '#f5f5f5',
-        backgroundColor: '#2c2c2c',
-        backgroundOpacity: 75,
-        borderRadius: 10,
-        borderWidth: 1,
-        borderColor: '#gold',
-        borderStyle: 'solid',
-        letterSpacing: 1,
-        preset: 'elegant'
-      }
-    };
-
-    const presetConfig = presets[preset] || presets.default;
-    onChange({ ...customization, ...presetConfig });
-  };
-
-  return (
-    <CustomizationContainer>
-      <SectionTitle>🎨 Subtitle Customization</SectionTitle>
-
-      {/* Presets Section */}
-      <CollapsibleSection $expanded={expandedSections.presets}>
-        <SectionHeader onClick={() => toggleSection('presets')}>
-          <span>📋 Style Presets</span>
-          <span>{expandedSections.presets ? '▼' : '▶'}</span>
-        </SectionHeader>
-        <SectionContent $expanded={expandedSections.presets}>
-          <PresetGrid>
-            {['default', 'modern', 'classic', 'neon', 'minimal', 'bold', 'elegant'].map(preset => (
-              <PresetButton
-                key={preset}
-                $active={customization.preset === preset}
-                onClick={() => applyPreset(preset as SubtitleCustomization['preset'])}
-              >
-                {preset.charAt(0).toUpperCase() + preset.slice(1)}
-              </PresetButton>
-            ))}
-          </PresetGrid>
-        </SectionContent>
-      </CollapsibleSection>
-
-      {/* Text Styling Section */}
-      <CollapsibleSection $expanded={expandedSections.text}>
-        <SectionHeader onClick={() => toggleSection('text')}>
-          <span>✏️ Text Styling</span>
-          <span>{expandedSections.text ? '▼' : '▶'}</span>
-        </SectionHeader>
-        <SectionContent $expanded={expandedSections.text}>
-          <ControlRow>
-            <ControlItem>
-              <Label>Font Family</Label>
-              <CustomDropdown
-                value={customization.fontFamily}
-                onChange={(value) => updateCustomization({ fontFamily: value })}
-                options={[
-                  { value: 'Inter', label: 'Inter' },
-                  { value: 'Roboto', label: 'Roboto' },
-                  { value: 'Arial', label: 'Arial' },
-                  { value: 'Helvetica', label: 'Helvetica' },
-                  { value: 'Times New Roman', label: 'Times New Roman' },
-                  { value: 'Georgia', label: 'Georgia' },
-                  { value: 'Impact', label: 'Impact' },
-                  { value: 'Comic Sans MS', label: 'Comic Sans MS' },
-                  { value: 'Courier New', label: 'Courier New' },
-                  { value: 'Verdana', label: 'Verdana' }
-                ]}
-                placeholder="Select Font"
-              />
-            </ControlItem>
-            <ControlItem>
-              <Label>Font Size: {customization.fontSize}px</Label>
-              <RangeInput
-                type="range"
-                min="12"
-                max="72"
-                value={customization.fontSize}
-                onChange={(e) => updateCustomization({ fontSize: parseInt(e.target.value) })}
-              />
-            </ControlItem>
-          </ControlRow>
-
-          <ControlRow>
-            <ControlItem>
-              <Label>Font Weight: {customization.fontWeight}</Label>
-              <RangeInput
-                type="range"
-                min="100"
-                max="900"
-                step="100"
-                value={customization.fontWeight}
-                onChange={(e) => updateCustomization({ fontWeight: parseInt(e.target.value) })}
-              />
-            </ControlItem>
-            <ControlItem>
-              <Label>Text Color</Label>
-              <div style={{ display: 'flex', gap: '10px', alignItems: 'center' }}>
-                <ColorInput
-                  type="color"
-                  value={customization.textColor}
-                  onChange={(e) => updateCustomization({ textColor: e.target.value })}
-                />
-                <Input
-                  type="text"
-                  value={customization.textColor}
-                  onChange={(e) => updateCustomization({ textColor: e.target.value })}
-                  placeholder="#ffffff"
-                />
-              </div>
-            </ControlItem>
-          </ControlRow>
-
-          <ControlRow>
-            <ControlItem>
-              <Label>Text Alignment</Label>
-              <CustomDropdown
-                value={customization.textAlign}
-                onChange={(value) => updateCustomization({ textAlign: value as 'left' | 'center' | 'right' })}
-                options={[
-                  { value: 'left', label: 'Left' },
-                  { value: 'center', label: 'Center' },
-                  { value: 'right', label: 'Right' }
-                ]}
-                placeholder="Select Alignment"
-              />
-            </ControlItem>
-            <ControlItem>
-              <Label>Text Transform</Label>
-              <CustomDropdown
-                value={customization.textTransform}
-                onChange={(value) => updateCustomization({ textTransform: value as any })}
-                options={[
-                  { value: 'none', label: 'None' },
-                  { value: 'uppercase', label: 'UPPERCASE' },
-                  { value: 'lowercase', label: 'lowercase' },
-                  { value: 'capitalize', label: 'Capitalize' }
-                ]}
-                placeholder="Select Transform"
-              />
-            </ControlItem>
-          </ControlRow>
-
-          <ControlRow>
-            <ControlItem>
-              <Label>Line Height: {customization.lineHeight}</Label>
-              <RangeInput
-                type="range"
-                min="0.8"
-                max="2.0"
-                step="0.1"
-                value={customization.lineHeight}
-                onChange={(e) => updateCustomization({ lineHeight: parseFloat(e.target.value) })}
-              />
-            </ControlItem>
-            <ControlItem>
-              <Label>Letter Spacing: {customization.letterSpacing}px</Label>
-              <RangeInput
-                type="range"
-                min="-2"
-                max="10"
-                step="0.5"
-                value={customization.letterSpacing}
-                onChange={(e) => updateCustomization({ letterSpacing: parseFloat(e.target.value) })}
-              />
-            </ControlItem>
-          </ControlRow>
-        </SectionContent>
-      </CollapsibleSection>
-
-      {/* Background & Border Section */}
-      <CollapsibleSection $expanded={expandedSections.background}>
-        <SectionHeader onClick={() => toggleSection('background')}>
-          <span>🎭 Background & Border</span>
-          <span>{expandedSections.background ? '▼' : '▶'}</span>
-        </SectionHeader>
-        <SectionContent $expanded={expandedSections.background}>
-          <ControlRow>
-            <ControlItem>
-              <Label>Background Color</Label>
-              <div style={{ display: 'flex', gap: '10px', alignItems: 'center' }}>
-                <ColorInput
-                  type="color"
-                  value={customization.backgroundColor}
-                  onChange={(e) => updateCustomization({ backgroundColor: e.target.value })}
-                />
-                <Input
-                  type="text"
-                  value={customization.backgroundColor}
-                  onChange={(e) => updateCustomization({ backgroundColor: e.target.value })}
-                  placeholder="#000000"
-                />
-              </div>
-            </ControlItem>
-            <ControlItem>
-              <Label>Background Opacity: {customization.backgroundOpacity}%</Label>
-              <RangeInput
-                type="range"
-                min="0"
-                max="100"
-                value={customization.backgroundOpacity}
-                onChange={(e) => updateCustomization({ backgroundOpacity: parseInt(e.target.value) })}
-              />
-            </ControlItem>
-          </ControlRow>
-
-          <ControlRow>
-            <ControlItem>
-              <Label>Border Radius: {customization.borderRadius}px</Label>
-              <RangeInput
-                type="range"
-                min="0"
-                max="50"
-                value={customization.borderRadius}
-                onChange={(e) => updateCustomization({ borderRadius: parseInt(e.target.value) })}
-              />
-            </ControlItem>
-            <ControlItem>
-              <Label>Border Width: {customization.borderWidth}px</Label>
-              <RangeInput
-                type="range"
-                min="0"
-                max="10"
-                value={customization.borderWidth}
-                onChange={(e) => updateCustomization({ borderWidth: parseInt(e.target.value) })}
-              />
-            </ControlItem>
-          </ControlRow>
-
-          <ControlRow>
-            <ControlItem>
-              <Label>Border Color</Label>
-              <div style={{ display: 'flex', gap: '10px', alignItems: 'center' }}>
-                <ColorInput
-                  type="color"
-                  value={customization.borderColor}
-                  onChange={(e) => updateCustomization({ borderColor: e.target.value })}
-                />
-                <Input
-                  type="text"
-                  value={customization.borderColor}
-                  onChange={(e) => updateCustomization({ borderColor: e.target.value })}
-                  placeholder="#ffffff"
-                />
-              </div>
-            </ControlItem>
-            <ControlItem>
-              <Label>Border Style</Label>
-              <CustomDropdown
-                value={customization.borderStyle}
-                onChange={(value) => updateCustomization({ borderStyle: value as any })}
-                options={[
-                  { value: 'none', label: 'None' },
-                  { value: 'solid', label: 'Solid' },
-                  { value: 'dashed', label: 'Dashed' },
-                  { value: 'dotted', label: 'Dotted' }
-                ]}
-                placeholder="Select Border Style"
-              />
-            </ControlItem>
-          </ControlRow>
-        </SectionContent>
-      </CollapsibleSection>
-
-      {/* Effects Section */}
-      <CollapsibleSection $expanded={expandedSections.effects}>
-        <SectionHeader onClick={() => toggleSection('effects')}>
-          <span>✨ Effects & Shadows</span>
-          <span>{expandedSections.effects ? '▼' : '▶'}</span>
-        </SectionHeader>
-        <SectionContent $expanded={expandedSections.effects}>
-          <ControlRow>
-            <ControlItem>
-              <CheckboxContainer>
-                <Checkbox
-                  type="checkbox"
-                  checked={customization.textShadowEnabled}
-                  onChange={(e) => updateCustomization({ textShadowEnabled: e.target.checked })}
-                />
-                <Label>Enable Text Shadow</Label>
-              </CheckboxContainer>
-            </ControlItem>
-            <ControlItem>
-              <CheckboxContainer>
-                <Checkbox
-                  type="checkbox"
-                  checked={customization.glowEnabled}
-                  onChange={(e) => updateCustomization({ glowEnabled: e.target.checked })}
-                />
-                <Label>Enable Glow Effect</Label>
-              </CheckboxContainer>
-            </ControlItem>
-          </ControlRow>
-
-          {customization.textShadowEnabled && (
-            <>
-              <ControlRow>
-                <ControlItem>
-                  <Label>Shadow Color</Label>
-                  <div style={{ display: 'flex', gap: '10px', alignItems: 'center' }}>
-                    <ColorInput
-                      type="color"
-                      value={customization.textShadowColor}
-                      onChange={(e) => updateCustomization({ textShadowColor: e.target.value })}
-                    />
-                    <Input
-                      type="text"
-                      value={customization.textShadowColor}
-                      onChange={(e) => updateCustomization({ textShadowColor: e.target.value })}
-                      placeholder="#000000"
-                    />
-                  </div>
-                </ControlItem>
-                <ControlItem>
-                  <Label>Shadow Blur: {customization.textShadowBlur}px</Label>
-                  <RangeInput
-                    type="range"
-                    min="0"
-                    max="20"
-                    value={customization.textShadowBlur}
-                    onChange={(e) => updateCustomization({ textShadowBlur: parseInt(e.target.value) })}
-                  />
-                </ControlItem>
-              </ControlRow>
-
-              <ControlRow>
-                <ControlItem>
-                  <Label>Shadow Offset X: {customization.textShadowOffsetX}px</Label>
-                  <RangeInput
-                    type="range"
-                    min="-10"
-                    max="10"
-                    value={customization.textShadowOffsetX}
-                    onChange={(e) => updateCustomization({ textShadowOffsetX: parseInt(e.target.value) })}
-                  />
-                </ControlItem>
-                <ControlItem>
-                  <Label>Shadow Offset Y: {customization.textShadowOffsetY}px</Label>
-                  <RangeInput
-                    type="range"
-                    min="-10"
-                    max="10"
-                    value={customization.textShadowOffsetY}
-                    onChange={(e) => updateCustomization({ textShadowOffsetY: parseInt(e.target.value) })}
-                  />
-                </ControlItem>
-              </ControlRow>
-            </>
-          )}
-
-          {customization.glowEnabled && (
-            <ControlRow>
-              <ControlItem>
-                <Label>Glow Color</Label>
-                <div style={{ display: 'flex', gap: '10px', alignItems: 'center' }}>
-                  <ColorInput
-                    type="color"
-                    value={customization.glowColor}
-                    onChange={(e) => updateCustomization({ glowColor: e.target.value })}
-                  />
-                  <Input
-                    type="text"
-                    value={customization.glowColor}
-                    onChange={(e) => updateCustomization({ glowColor: e.target.value })}
-                    placeholder="#ffffff"
-                  />
-                </div>
-              </ControlItem>
-              <ControlItem>
-                <Label>Glow Intensity: {customization.glowIntensity}px</Label>
-                <RangeInput
-                  type="range"
-                  min="0"
-                  max="30"
-                  value={customization.glowIntensity}
-                  onChange={(e) => updateCustomization({ glowIntensity: parseInt(e.target.value) })}
-                />
-              </ControlItem>
-            </ControlRow>
-          )}
-        </SectionContent>
-      </CollapsibleSection>
-
-      {/* Position Section */}
-      <CollapsibleSection $expanded={expandedSections.position}>
-        <SectionHeader onClick={() => toggleSection('position')}>
-          <span>📍 Position & Layout</span>
-          <span>{expandedSections.position ? '▼' : '▶'}</span>
-        </SectionHeader>
-        <SectionContent $expanded={expandedSections.position}>
-          <ControlRow>
-            <ControlItem>
-              <Label>Position</Label>
-              <CustomDropdown
-                value={customization.position}
-                onChange={(value) => updateCustomization({ position: value as any })}
-                options={[
-                  { value: 'bottom', label: 'Bottom' },
-                  { value: 'top', label: 'Top' },
-                  { value: 'center', label: 'Center' },
-                  { value: 'custom', label: 'Custom' }
-                ]}
-                placeholder="Select Position"
-              />
-            </ControlItem>
-            <ControlItem>
-              <Label>Max Width: {customization.maxWidth}%</Label>
-              <RangeInput
-                type="range"
-                min="20"
-                max="100"
-                value={customization.maxWidth}
-                onChange={(e) => updateCustomization({ maxWidth: parseInt(e.target.value) })}
-              />
-            </ControlItem>
-          </ControlRow>
-
-          {customization.position === 'custom' && (
-            <ControlRow>
-              <ControlItem>
-                <Label>Custom Position X: {customization.customPositionX}%</Label>
-                <RangeInput
-                  type="range"
-                  min="0"
-                  max="100"
-                  value={customization.customPositionX}
-                  onChange={(e) => updateCustomization({ customPositionX: parseInt(e.target.value) })}
-                />
-              </ControlItem>
-              <ControlItem>
-                <Label>Custom Position Y: {customization.customPositionY}%</Label>
-                <RangeInput
-                  type="range"
-                  min="0"
-                  max="100"
-                  value={customization.customPositionY}
-                  onChange={(e) => updateCustomization({ customPositionY: parseInt(e.target.value) })}
-                />
-              </ControlItem>
-            </ControlRow>
-          )}
-
-          <ControlRow>
-            <ControlItem>
-              <Label>Margin Bottom: {customization.marginBottom}px</Label>
-              <RangeInput
-                type="range"
-                min="0"
-                max="200"
-                value={customization.marginBottom}
-                onChange={(e) => updateCustomization({ marginBottom: parseInt(e.target.value) })}
-              />
-            </ControlItem>
-            <ControlItem>
-              <Label>Margin Top: {customization.marginTop}px</Label>
-              <RangeInput
-                type="range"
-                min="0"
-                max="200"
-                value={customization.marginTop}
-                onChange={(e) => updateCustomization({ marginTop: parseInt(e.target.value) })}
-              />
-            </ControlItem>
-          </ControlRow>
-
-          <ControlRow>
-            <ControlItem>
-              <Label>Margin Left: {customization.marginLeft}px</Label>
-              <RangeInput
-                type="range"
-                min="0"
-                max="200"
-                value={customization.marginLeft}
-                onChange={(e) => updateCustomization({ marginLeft: parseInt(e.target.value) })}
-              />
-            </ControlItem>
-            <ControlItem>
-              <Label>Margin Right: {customization.marginRight}px</Label>
-              <RangeInput
-                type="range"
-                min="0"
-                max="200"
-                value={customization.marginRight}
-                onChange={(e) => updateCustomization({ marginRight: parseInt(e.target.value) })}
-              />
-            </ControlItem>
-          </ControlRow>
-        </SectionContent>
-      </CollapsibleSection>
-
-      {/* Animation Section */}
-      <CollapsibleSection $expanded={expandedSections.animation}>
-        <SectionHeader onClick={() => toggleSection('animation')}>
-          <span>🎬 Animation & Timing</span>
-          <span>{expandedSections.animation ? '▼' : '▶'}</span>
-        </SectionHeader>
-        <SectionContent $expanded={expandedSections.animation}>
-          <ControlRow>
-            <ControlItem>
-              <Label>Animation Type</Label>
-              <CustomDropdown
-                value={customization.animationType}
-                onChange={(value) => updateCustomization({ animationType: value as any })}
-                options={[
-                  { value: 'fade', label: 'Fade' },
-                  { value: 'slide-up', label: 'Slide Up' },
-                  { value: 'slide-down', label: 'Slide Down' },
-                  { value: 'scale', label: 'Scale' },
-                  { value: 'typewriter', label: 'Typewriter' }
-                ]}
-                placeholder="Select Animation"
-              />
-            </ControlItem>
-            <ControlItem>
-              <Label>Animation Easing</Label>
-              <CustomDropdown
-                value={customization.animationEasing}
-                onChange={(value) => updateCustomization({ animationEasing: value as any })}
-                options={[
-                  { value: 'linear', label: 'Linear' },
-                  { value: 'ease', label: 'Ease' },
-                  { value: 'ease-in', label: 'Ease In' },
-                  { value: 'ease-out', label: 'Ease Out' },
-                  { value: 'ease-in-out', label: 'Ease In Out' }
-                ]}
-                placeholder="Select Easing"
-              />
-            </ControlItem>
-          </ControlRow>
-
-          <ControlRow>
-            <ControlItem>
-              <Label>Fade In Duration: {customization.fadeInDuration}s</Label>
-              <RangeInput
-                type="range"
-                min="0"
-                max="2"
-                step="0.1"
-                value={customization.fadeInDuration}
-                onChange={(e) => updateCustomization({ fadeInDuration: parseFloat(e.target.value) })}
-              />
-            </ControlItem>
-            <ControlItem>
-              <Label>Fade Out Duration: {customization.fadeOutDuration}s</Label>
-              <RangeInput
-                type="range"
-                min="0"
-                max="2"
-                step="0.1"
-                value={customization.fadeOutDuration}
-                onChange={(e) => updateCustomization({ fadeOutDuration: parseFloat(e.target.value) })}
-              />
-            </ControlItem>
-          </ControlRow>
-        </SectionContent>
-      </CollapsibleSection>
-
-      {/* Advanced Section */}
-      <CollapsibleSection $expanded={expandedSections.advanced}>
-        <SectionHeader onClick={() => toggleSection('advanced')}>
-          <span>⚙️ Advanced Options</span>
-          <span>{expandedSections.advanced ? '▼' : '▶'}</span>
-        </SectionHeader>
-        <SectionContent $expanded={expandedSections.advanced}>
-          <ControlRow>
-            <ControlItem>
-              <CheckboxContainer>
-                <Checkbox
-                  type="checkbox"
-                  checked={customization.wordWrap}
-                  onChange={(e) => updateCustomization({ wordWrap: e.target.checked })}
-                />
-                <Label>Enable Word Wrap</Label>
-              </CheckboxContainer>
-            </ControlItem>
-            <ControlItem>
-              <CheckboxContainer>
-                <Checkbox
-                  type="checkbox"
-                  checked={customization.rtlSupport}
-                  onChange={(e) => updateCustomization({ rtlSupport: e.target.checked })}
-                />
-                <Label>RTL Support</Label>
-              </CheckboxContainer>
-            </ControlItem>
-          </ControlRow>
-
-          <ControlRow>
-            <ControlItem>
-              <Label>Max Lines: {customization.maxLines}</Label>
-              <RangeInput
-                type="range"
-                min="1"
-                max="10"
-                value={customization.maxLines}
-                onChange={(e) => updateCustomization({ maxLines: parseInt(e.target.value) })}
-              />
-            </ControlItem>
-            <ControlItem>
-              <Label>Line Break Behavior</Label>
-              <CustomDropdown
-                value={customization.lineBreakBehavior}
-                onChange={(value) => updateCustomization({ lineBreakBehavior: value as any })}
-                options={[
-                  { value: 'auto', label: 'Auto' },
-                  { value: 'manual', label: 'Manual' }
-                ]}
-                placeholder="Select Behavior"
-              />
-            </ControlItem>
-          </ControlRow>
-        </SectionContent>
-      </CollapsibleSection>
-    </CustomizationContainer>
-  );
-};
-
-export default SubtitleCustomizationPanel;
-=======
-};
->>>>>>> 17be6d47
+};