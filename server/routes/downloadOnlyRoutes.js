const express = require('express');
const router = express.Router();
const path = require('path');
const fs = require('fs');
const { spawn } = require('child_process');
const { VIDEOS_DIR } = require('../config');
const { getYtDlpPath, getYtDlpArgs } = require('../services/shared/ytdlpUtils');
const { setDownloadProgress, getDownloadProgress } = require('../services/shared/progressTracker');
const { updateProgressFromYtdlpOutput } = require('../services/shared/progressTracker');
const { lockDownload, unlockDownload, isDownloadActive, getDownloadInfo } = require('../services/shared/globalDownloadManager');

// Track active downloads to prevent duplicates
const activeDownloads = new Map();

// Track active file operations to prevent race conditions
const activeFileOperations = new Set();

// Track active yt-dlp processes to prevent multiple spawns and enable cancellation
const activeYtdlpProcesses = new Map(); // processKey -> { videoId, process }

/**
 * POST /api/download-only - Download video or audio only
 */
router.post('/download-only', async (req, res) => {
  const { url, type, quality, source, useCookies = false, forceRetry = false } = req.body;

  if (!url) {
    return res.status(400).json({
      success: false,
      error: 'Video URL is required'
    });
  }

  if (!type || !['video', 'audio'].includes(type)) {
    return res.status(400).json({
      success: false,
      error: 'Type must be either "video" or "audio"'
    });
  }

  // Generate unique video ID for progress tracking (outside try block for finally access)
  const timestamp = Date.now();
  const videoId = `${type}_${timestamp}_${Math.random().toString(36).substring(2, 9)}`;

  try {
    console.log(`[DOWNLOAD-ONLY] Starting ${type} download:`, { url, type, quality, source });

    // Check global download lock first
    if (isDownloadActive(videoId)) {
      const downloadInfo = getDownloadInfo(videoId);
      console.log(`[DOWNLOAD-ONLY] Download blocked: ${videoId} is already being downloaded by ${downloadInfo.route}`);
<<<<<<< HEAD
      return res.status(409).json({
        success: false,
        error: 'Video is already being downloaded',
        activeRoute: downloadInfo.route,
        videoId: videoId
      });
=======
      
      // If forceRetry is true, clean up the stuck download and proceed
      if (forceRetry) {
        console.log(`[DOWNLOAD-ONLY] Force retry requested - cleaning up stuck download for ${videoId}`);
        unlockDownload(videoId, downloadInfo.route);
        // Clear any progress tracking
        const { clearDownloadProgress } = require('../services/shared/progressTracker');
        clearDownloadProgress(videoId);
        
        // Clean up any active download tracking
        for (const [key, vid] of activeDownloads.entries()) {
          if (vid === videoId) {
            activeDownloads.delete(key);
            console.log(`[DOWNLOAD-ONLY] Cleaned up active download tracking for: ${key}`);
            break;
          }
        }
        
        // Clean up any active yt-dlp processes
        for (const [processKey, processInfo] of activeYtdlpProcesses.entries()) {
          if (processInfo.videoId === videoId) {
            try {
              processInfo.process.kill('SIGTERM');
              console.log(`[DOWNLOAD-ONLY] Killed stuck yt-dlp process for: ${videoId}`);
            } catch (killErr) {
              console.error(`[DOWNLOAD-ONLY] Error killing process: ${killErr.message}`);
            }
            activeYtdlpProcesses.delete(processKey);
            break;
          }
        }
        
        console.log(`[DOWNLOAD-ONLY] Cleaned up stuck download, proceeding with retry`);
      } else {
        return res.status(409).json({
          success: false,
          error: 'Video is already being downloaded',
          activeRoute: downloadInfo.route,
          videoId: videoId,
          canRetry: true
        });
      }
>>>>>>> 17be6d47
    }

    // Create a unique key for this download request
    const downloadKey = `${url}_${type}_${quality || 'default'}`;

    // Check if this exact download is already in progress
    if (activeDownloads.has(downloadKey)) {
      const existingVideoId = activeDownloads.get(downloadKey);
      console.log(`[DOWNLOAD-ONLY] DUPLICATE DOWNLOAD DETECTED! Returning existing videoId: ${existingVideoId}`);
      return res.json({
        success: true,
        videoId: existingVideoId,
        message: 'Download already in progress',
        isDuplicate: true
      });
    }

    // Acquire global download lock
    if (!lockDownload(videoId, 'download-only-route')) {
      return res.status(409).json({
        success: false,
        error: 'Failed to acquire download lock',
        videoId: videoId
      });
    }

    // Register this download to prevent duplicates
    activeDownloads.set(downloadKey, videoId);
    console.log(`[DOWNLOAD-ONLY] Registered download: ${downloadKey} -> ${videoId}`);

    // Generate output filename
    const extension = type === 'video' ? 'mp4' : 'mp3';
    const outputFilename = `${videoId}.${extension}`;
    const outputPath = path.join(VIDEOS_DIR, outputFilename);

    // Check if this exact file is already being created (race condition protection)
    if (activeFileOperations.has(outputPath)) {
      console.log(`[DOWNLOAD-ONLY] File operation already in progress: ${outputPath}`);
      return res.json({
        success: false,
        error: 'File operation already in progress',
        videoId: videoId
      });
    }

    // Check if file already exists
    if (fs.existsSync(outputPath)) {
      console.log(`[DOWNLOAD-ONLY] File already exists: ${outputPath}`);
      return res.json({
        success: true,
        videoId: videoId,
        message: 'File already exists',
        filename: outputFilename,
        isExisting: true
      });
    }

    // Lock this file operation
    activeFileOperations.add(outputPath);
    console.log(`[DOWNLOAD-ONLY] Locked file operation: ${outputPath}`);

    // Check if yt-dlp process is already running for this exact command
    const processKey = `${url}_${type}_${quality || 'default'}`;
    if (activeYtdlpProcesses.has(processKey)) {
      console.log(`[DOWNLOAD-ONLY] yt-dlp process already running for: ${processKey}`);
      activeFileOperations.delete(outputPath);
      return res.json({
        success: false,
        error: 'Download process already running',
        videoId: videoId
      });
    }

    // Lock the yt-dlp process
    activeYtdlpProcesses.set(processKey, videoId);
    console.log(`[DOWNLOAD-ONLY] Locked yt-dlp process: ${processKey} -> ${videoId}`);

    // Ensure videos directory exists
    if (!fs.existsSync(VIDEOS_DIR)) {
      fs.mkdirSync(VIDEOS_DIR, { recursive: true });
    }

    // Remove existing file if it exists
    if (fs.existsSync(outputPath)) {
      console.log(`[DOWNLOAD-ONLY] Removing existing file: ${outputPath}`);
      fs.unlinkSync(outputPath);
    }

<<<<<<< HEAD
    // Start download process asynchronously
    downloadMediaAsync(url, outputPath, type, quality, videoId, useCookies, processKey);
=======
    // Start download process asynchronously; swallow rejections to avoid unhandled promise rejection crashing the server
    downloadMediaAsync(url, outputPath, type, quality, videoId, useCookies, processKey)
      .catch((err) => {
        console.error(`[DOWNLOAD-ONLY] Background download error for ${videoId}:`, err?.message || err);
      });
>>>>>>> 17be6d47

    res.json({
      success: true,
      videoId: videoId,
      message: `${type} download started`,
      downloadUrl: `/videos/${outputFilename}`,
      filename: outputFilename
    });

  } catch (error) {
    console.error('[DOWNLOAD-ONLY] Error starting download:', error);
    
    // Clear progress tracking
    const { clearDownloadProgress } = require('../services/shared/progressTracker');
    clearDownloadProgress(videoId);
    
    // Clean up any partial files
    const extension = type === 'video' ? 'mp4' : 'mp3';
    const outputFilename = `${videoId}.${extension}`;
    const outputPath = path.join(VIDEOS_DIR, outputFilename);
    try {
      if (fs.existsSync(outputPath)) {
        fs.unlinkSync(outputPath);
        console.log(`[DOWNLOAD-ONLY] Cleaned up partial file: ${outputPath}`);
      }
    } catch (cleanupErr) {
      console.error(`[DOWNLOAD-ONLY] Error cleaning up partial file: ${cleanupErr.message}`);
    }
    
    res.status(500).json({
      success: false,
      error: error.message || 'Failed to start download',
      videoId: videoId,
      canRetry: true
    });
  } finally {
    // Always release the global download lock
    unlockDownload(videoId, 'download-only-route');
  }
});

/**
 * GET /api/download-only-progress/:videoId - Get download progress
 */
router.get('/download-only-progress/:videoId', async (req, res) => {
  const { videoId } = req.params;

  try {
    const progress = getDownloadProgress(videoId);

    res.json({
      success: true,
      progress: progress.progress || 0,
      status: progress.status || 'unknown'
    });
  } catch (error) {
    console.error('[DOWNLOAD-ONLY] Error getting progress:', error);
    res.status(500).json({
      success: false,
      error: error.message || 'Failed to get download progress'
    });
  }
});

/**
 * GET /api/download-only-file/:videoId - Download the completed file
 */
router.get('/download-only-file/:videoId', (req, res) => {
  const { videoId } = req.params;

  try {
    // Determine file extension based on videoId
    const isAudio = videoId.includes('download_audio_');
    const extension = isAudio ? 'mp3' : 'mp4';
    const filename = `${videoId}.${extension}`;
    const filePath = path.join(VIDEOS_DIR, filename);

    // Check if file exists
    if (!fs.existsSync(filePath)) {
      return res.status(404).json({
        success: false,
        error: 'File not found'
      });
    }

    // Set headers for file download
    const stats = fs.statSync(filePath);
    const mimeType = isAudio ? 'audio/mpeg' : 'video/mp4';

    res.setHeader('Content-Type', mimeType);
    res.setHeader('Content-Length', stats.size);
    res.setHeader('Content-Disposition', `attachment; filename="${filename}"`);
    res.setHeader('Cache-Control', 'no-cache');

    // Stream the file
    const fileStream = fs.createReadStream(filePath);
    fileStream.pipe(res);

    fileStream.on('error', (error) => {
      console.error('[DOWNLOAD-ONLY] Error streaming file:', error);
      if (!res.headersSent) {
        res.status(500).json({
          success: false,
          error: 'Error streaming file'
        });
      }
    });

  } catch (error) {
    console.error('[DOWNLOAD-ONLY] Error serving download:', error);
    res.status(500).json({
      success: false,
      error: error.message || 'Failed to serve download'
    });
  }
});

/**
 * POST /api/cancel-download-only/:videoId - Cancel an ongoing download-only process
 */
router.post('/cancel-download-only/:videoId', (req, res) => {
  const { videoId } = req.params;

  if (!videoId) {
    return res.status(400).json({
      success: false,
      error: 'Video ID is required'
    });
  }

  try {
    let processFound = false;

    // Find and kill the yt-dlp process for this video
    for (const [processKey, processInfo] of activeYtdlpProcesses.entries()) {
      if (processInfo.videoId === videoId) {
        console.log(`[DOWNLOAD-ONLY] Cancelling download for ${videoId}, killing process`);

        // Kill the yt-dlp process
        processInfo.process.kill('SIGTERM');

        // Clean up tracking
        activeYtdlpProcesses.delete(processKey);

        // Update progress to cancelled
        setDownloadProgress(videoId, 0, 'cancelled');

        // Broadcast cancellation
        try {
          const { broadcastProgress } = require('../services/shared/progressWebSocket');
          broadcastProgress(videoId, 0, 'cancelled', 'download');
        } catch (error) {
          // WebSocket module might not be initialized yet
        }

        processFound = true;
        break;
      }
    }

    // Also clean up from activeDownloads map
    for (const [downloadKey, downloadVideoId] of activeDownloads.entries()) {
      if (downloadVideoId === videoId) {
        activeDownloads.delete(downloadKey);
        break;
      }
    }

    // Release global download lock
    unlockDownload(videoId, 'download-only-route');

    if (processFound) {
      res.json({
        success: true,
        message: `Download cancelled for ${videoId}`
      });
    } else {
      res.status(404).json({
        success: false,
        error: `No active download found for ${videoId}`
      });
    }
  } catch (error) {
    console.error('[DOWNLOAD-ONLY] Error cancelling download:', error);
    res.status(500).json({
      success: false,
      error: 'Failed to cancel download'
    });
  }
});

/**
 * Async function to download media (video or audio)
 */
async function downloadMediaAsync(url, outputPath, type, quality, videoId, useCookies = false, processKey) {
  return new Promise((resolve, reject) => {
    const ytDlpPath = getYtDlpPath();
    
    // Initialize progress tracking
    setDownloadProgress(videoId, 0, 'downloading');

    let args;
    if (type === 'video') {
      // Video download with quality - use the same logic as qualityScanner.js
      let formatSelector;
      if (quality) {
        const height = quality.replace('p', '');

        // Use the same format selection logic as the working qualityScanner
        if (url.includes('tiktok.com') || url.includes('douyin.com')) {
          // For TikTok/Douyin, use simple format to avoid compatibility issues
          formatSelector = `best[height<=${height}]`;
        } else {
          // For other sites (YouTube, etc.), use complex format for better quality
          formatSelector = `bestvideo[height<=${height}]+bestaudio/best[height<=${height}]`;
        }
      } else {
        // Default to best quality if no specific quality requested
        formatSelector = 'best[ext=mp4]/best';
      }

      args = [
        ...getYtDlpArgs(useCookies),
        '--format', formatSelector,
        '--merge-output-format', 'mp4',
        '--output', outputPath,
        '--no-playlist',
        '--progress',
        '--newline',
        '--force-overwrites',
        url
      ];
    } else {
      // Audio download
      args = [
        ...getYtDlpArgs(useCookies),
        '--format', 'bestaudio/best',
        '--extract-audio',
        '--audio-format', 'mp3',
        '--audio-quality', '192K',
        '--output', outputPath.replace('.mp3', '.%(ext)s'),
        '--no-playlist',
        '--progress',
        '--newline',
        '--force-overwrites',
        url
      ];
    }

    console.log(`[DOWNLOAD-ONLY] Starting yt-dlp with args:`, args);

    // FINAL CHECK: Ensure no other process is writing to this exact file
    try {
      // Try to open the file exclusively to check if it's being written to
      const fd = fs.openSync(outputPath, 'wx');
      fs.closeSync(fd);
      fs.unlinkSync(outputPath); // Remove the test file
    } catch (error) {
      if (error.code === 'EEXIST') {
        console.log(`[DOWNLOAD-ONLY] CRITICAL: File is being written by another process: ${outputPath}`);
        const cleanupKey = `${url}_${type}_${quality || 'default'}`;
        activeDownloads.delete(cleanupKey);
        activeFileOperations.delete(outputPath);
        activeYtdlpProcesses.delete(processKey);
        setDownloadProgress(videoId, 0, 'error');
        return reject(new Error('File is being written by another process'));
      }
    }

    const ytdlpProcess = spawn(ytDlpPath, args);

    // Track the process for cancellation
    activeYtdlpProcesses.set(processKey, { videoId, process: ytdlpProcess });

    let stderr = '';
    let stdoutBuffer = ''; // Buffer for line-by-line processing

    ytdlpProcess.stdout.on('data', (data) => {
      const output = data.toString();
      stdoutBuffer += output;

      // Process complete lines only
      const lines = stdoutBuffer.split('\n');
      stdoutBuffer = lines.pop(); // Keep the incomplete line in buffer

      for (const line of lines) {
        if (line.trim()) {
          // Update progress tracking
          updateProgressFromYtdlpOutput(videoId, line);
        }
      }
    });

    ytdlpProcess.stderr.on('data', (data) => {
      const errorOutput = data.toString();
      stderr += errorOutput;
      console.error(`[DOWNLOAD-ONLY] yt-dlp stderr:`, errorOutput);
      // Removed duplicate progress parsing from stderr to prevent conflicts
    });

    ytdlpProcess.on('close', (code, signal) => {
      // Clean up the active download tracking
      const cleanupKey = `${url}_${type}_${quality || 'default'}`;
      activeDownloads.delete(cleanupKey);

      console.log(`[DOWNLOAD-ONLY] Cleaned up download tracking for: ${cleanupKey}`);

      // Clean up the file operation lock
      activeFileOperations.delete(outputPath);
      console.log(`[DOWNLOAD-ONLY] Released file operation lock: ${outputPath}`);

      // Clean up the yt-dlp process lock
      activeYtdlpProcesses.delete(processKey);
      console.log(`[DOWNLOAD-ONLY] Released yt-dlp process lock: ${processKey}`);

      // Detect explicit cancellation (by signal) or via progress tracker state
      let wasCancelled = false;
      try {
        const state = getDownloadProgress(videoId);
        wasCancelled = state && state.status === 'cancelled';
      } catch (e) {
        // ignore
      }

      if (code === 0) {
        console.log(`[DOWNLOAD-ONLY] Download completed successfully for ${videoId}`);
        setDownloadProgress(videoId, 100, 'completed');

        try {
          const { broadcastProgress } = require('../services/shared/progressWebSocket');
          broadcastProgress(videoId, 100, 'completed', 'download');
        } catch (error) {
          // WebSocket module might not be initialized yet
        }

        resolve();
      } else if (signal === 'SIGTERM' || wasCancelled) {
        console.log(`[DOWNLOAD-ONLY] Download cancelled for ${videoId} (signal: ${signal || 'none'})`);
        // Remove partial file if exists
        try {
          if (fs.existsSync(outputPath)) {
            fs.unlinkSync(outputPath);
            console.log(`[DOWNLOAD-ONLY] Removed partial file after cancel: ${outputPath}`);
          }
        } catch (e) {
          console.warn(`[DOWNLOAD-ONLY] Failed to remove partial file ${outputPath}:`, e?.message || e);
        }
        // Do not mark as error; cancel route already set status to 'cancelled' and broadcasted
        resolve(); // Resolve gracefully to avoid unhandled rejection on cancellation
      } else {
        console.error(`[DOWNLOAD-ONLY] Download failed for ${videoId} with code ${code}:`, stderr);
        setDownloadProgress(videoId, 0, 'error');

        try {
          const { broadcastProgress } = require('../services/shared/progressWebSocket');
          broadcastProgress(videoId, 0, 'error', 'download');
        } catch (error) {
          // WebSocket module might not be initialized yet
        }

        // Provide more user-friendly error messages
        let errorMessage = stderr;
        if (stderr.includes('Requested format is not available')) {
          errorMessage = `The requested quality (${quality || 'default'}) is not available for this video. Please try a different quality.`;
        } else if (stderr.includes('Video unavailable')) {
          errorMessage = 'This video is unavailable or has been removed.';
        } else if (stderr.includes('Private video')) {
          errorMessage = 'This video is private and cannot be downloaded.';
        } else if (stderr.includes('Sign in to confirm your age')) {
          errorMessage = 'This video requires age verification and cannot be downloaded.';
        }

        reject(new Error(errorMessage));
      }
    });

    ytdlpProcess.on('error', (error) => {
      console.error(`[DOWNLOAD-ONLY] Process error for ${videoId}:`, error);
      setDownloadProgress(videoId, 0, 'error');
      
      try {
        const { broadcastProgress } = require('../services/shared/progressWebSocket');
        broadcastProgress(videoId, 0, 'error', 'download');
      } catch (wsError) {
        // WebSocket module might not be initialized yet
      }
      
      reject(error);
    });

    // Set timeout to prevent hanging (increased due to cookie extraction time)
    setTimeout(() => {
      ytdlpProcess.kill();
      setDownloadProgress(videoId, 0, 'error');
      reject(new Error('Download timeout'));
    }, 600000); // 10 minute timeout
  });
}

module.exports = router;<|MERGE_RESOLUTION|>--- conflicted
+++ resolved
@@ -49,14 +49,6 @@
     if (isDownloadActive(videoId)) {
       const downloadInfo = getDownloadInfo(videoId);
       console.log(`[DOWNLOAD-ONLY] Download blocked: ${videoId} is already being downloaded by ${downloadInfo.route}`);
-<<<<<<< HEAD
-      return res.status(409).json({
-        success: false,
-        error: 'Video is already being downloaded',
-        activeRoute: downloadInfo.route,
-        videoId: videoId
-      });
-=======
       
       // If forceRetry is true, clean up the stuck download and proceed
       if (forceRetry) {
@@ -99,7 +91,6 @@
           canRetry: true
         });
       }
->>>>>>> 17be6d47
     }
 
     // Create a unique key for this download request
@@ -188,16 +179,11 @@
       fs.unlinkSync(outputPath);
     }
 
-<<<<<<< HEAD
-    // Start download process asynchronously
-    downloadMediaAsync(url, outputPath, type, quality, videoId, useCookies, processKey);
-=======
     // Start download process asynchronously; swallow rejections to avoid unhandled promise rejection crashing the server
     downloadMediaAsync(url, outputPath, type, quality, videoId, useCookies, processKey)
       .catch((err) => {
         console.error(`[DOWNLOAD-ONLY] Background download error for ${videoId}:`, err?.message || err);
       });
->>>>>>> 17be6d47
 
     res.json({
       success: true,
