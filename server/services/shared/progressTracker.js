--- conflicted
+++ resolved
@@ -33,11 +33,7 @@
 }
 
 /**
-<<<<<<< HEAD
- * Parse yt-dlp progress output - CLEAN VERSION
-=======
  * Parse yt-dlp progress output - ENHANCED VERSION
->>>>>>> 17be6d47
  * @param {string} output - Raw output from yt-dlp
  * @returns {Object|null} - Parsed progress info or null
  */
@@ -55,21 +51,6 @@
 
     // Only return valid progress values
     if (progress >= 0 && progress <= 100) {
-<<<<<<< HEAD
-      return {
-        progress: progress,
-        status: 'downloading'
-      };
-    }
-  }
-
-  // Check for completion
-  if (output.includes('[download] 100%') ||
-      output.includes('has already been downloaded')) {
-    return {
-      progress: 100,
-      status: 'completed'
-=======
       // Determine phase from output
       let phase = 'downloading';
       let details = '';
@@ -129,7 +110,6 @@
       progress: 1,
       status: 'downloading',
       phase: 'extracting'
->>>>>>> 17be6d47
     };
   }
 
@@ -151,16 +131,12 @@
     // Broadcast to WebSocket clients with phase information
     try {
       const { broadcastProgress } = require('./progressWebSocket');
-<<<<<<< HEAD
-      broadcastProgress(videoId, progressInfo.progress, progressInfo.status);
-=======
       broadcastProgress(videoId, progressInfo.progress, progressInfo.status, progressInfo.phase);
       
       // Log progress only at intervals to reduce spam
       if (progressInfo.progress % 5 === 0 || progressInfo.progress === 100) {
         console.log(`[Progress] ${videoId}: ${progressInfo.progress}% - ${progressInfo.phase} ${progressInfo.details || ''}`);
       }
->>>>>>> 17be6d47
     } catch (error) {
       // WebSocket module might not be initialized yet, that's okay
     }
