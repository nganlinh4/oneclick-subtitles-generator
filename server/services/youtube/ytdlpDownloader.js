/**
 * YouTube downloader using yt-dlp command line tool
 */

const { spawn } = require('child_process');
const fs = require('fs');
const path = require('path');
const { safeMoveFile } = require('../../utils/fileOperations');
const { getYtDlpPath, getYtDlpArgs } = require('../shared/ytdlpUtils');
const {
  getDownloadProgress,
  setDownloadProgress,
  updateProgressFromYtdlpOutput
} = require('../shared/progressTracker');

// Global process tracking for cancellation
const activeYtdlpProcesses = new Map(); // videoId -> { process, cancelled }



/**
 * Download YouTube video using yt-dlp command line tool
 * @param {string} videoURL - YouTube video URL
 * @param {string} outputPath - Path to save the video
 * @param {string} quality - Desired video quality (e.g., '144p', '360p', '720p')
 * @param {string} videoId - Video ID for progress tracking (optional)
 * @param {boolean} useCookies - Whether to use browser cookies for authentication
 * @returns {Promise<boolean>} - Success status
 */
async function downloadWithYtdlp(videoURL, outputPath, quality = '360p', videoId = null, useCookies = true) {
  return new Promise((resolve, reject) => {
    // Declare timeout variable for cleanup
    let downloadTimeout;

    // Convert quality string to resolution for yt-dlp
    let resolution;
    switch (quality) {
      case '144p': resolution = '144'; break;
      case '240p': resolution = '240'; break;
      case '360p': resolution = '360'; break;
      case '480p': resolution = '480'; break;
      case '720p': resolution = '720'; break;
      case '1080p': resolution = '1080'; break;
      default: resolution = '360'; // Default to 360p
    }



    // Create a temporary directory for the download
    const tempDir = path.dirname(outputPath);
    const tempFilename = `${path.basename(outputPath, '.mp4')}.ytdlp.mp4`;
    const tempPath = path.join(tempDir, tempFilename);

    // Get yt-dlp path using shared utility
    const ytdlpCommand = getYtDlpPath();



    // Initialize progress tracking if videoId is provided
    if (videoId) {
      setDownloadProgress(videoId, 0, 'starting');
    }

    // Build the yt-dlp command arguments with conditional cookie support
    const args = [
      ...getYtDlpArgs(useCookies),
      '--progress',  // Enable progress reporting
      '--newline',   // Force newlines for better parsing
      '--no-colors', // Disable ANSI colors
      videoURL,
      '-f', `bestvideo[height<=${resolution}]+bestaudio/best[height<=${resolution}]`,
      '-o', tempPath,
      '--no-playlist',
      '--merge-output-format', 'mp4',
      '--no-post-overwrites',  // Prevent hanging on post-processing
      '--prefer-ffmpeg'        // Use ffmpeg for merging (more reliable)
    ];

    console.log(`[ytdlpDownloader] Running yt-dlp with args:`, args);



    // Spawn the yt-dlp process with unbuffered output
    const ytdlpProcess = spawn(ytdlpCommand, args, {
      stdio: ['ignore', 'pipe', 'pipe'],
      env: {
        ...process.env,
        PYTHONUNBUFFERED: '1'  // Force unbuffered output
      }
    });

    // Track the process for cancellation
    if (videoId) {
      activeYtdlpProcesses.set(videoId, { process: ytdlpProcess, cancelled: false });
    }

    // Track the process for cancellation
    if (videoId) {
      activeYtdlpProcesses.set(videoId, { process: ytdlpProcess, cancelled: false });
    }

    let stdoutData = '';
    let stderrData = '';
    let stdoutBuffer = ''; // Buffer for line-by-line processing

    ytdlpProcess.stdout.on('data', (data) => {
      const output = data.toString();
      stdoutData += output;
      stdoutBuffer += output;

      // Process complete lines only
      const lines = stdoutBuffer.split('\n');
      stdoutBuffer = lines.pop(); // Keep the incomplete line in buffer

      for (const line of lines) {
        if (line.trim()) {
<<<<<<< HEAD
          // Log merge-related messages for debugging
          if (line.includes('Merging') || line.includes('merger') || line.includes('ffmpeg')) {
            console.log(`[yt-dlp merge] ${line.trim()}`);
          }

=======
          // Always log the line for debugging
          console.log(`[yt-dlp stdout] ${line.trim()}`);
          
>>>>>>> 17be6d47
          // Parse progress information if videoId is provided
          if (videoId) {
            updateProgressFromYtdlpOutput(videoId, line);
          }
        }
      }
    });

    ytdlpProcess.stderr.on('data', (data) => {
      const output = data.toString();
      stderrData += output;
      
      // Process line by line
      const lines = output.split('\n');
      for (const line of lines) {
        if (line.trim()) {
          console.log(`[yt-dlp stderr] ${line.trim()}`);
          
          // Also check stderr for progress (yt-dlp sometimes outputs progress there)
          if (videoId) {
            updateProgressFromYtdlpOutput(videoId, line);
          }
        }
      }
    });

    ytdlpProcess.on('close', (code) => {
      clearTimeout(downloadTimeout);

      // Check if process was cancelled
      let wasCancelled = false;
      if (videoId && activeYtdlpProcesses.has(videoId)) {
        wasCancelled = activeYtdlpProcesses.get(videoId).cancelled;
        activeYtdlpProcesses.delete(videoId);
      }

      console.log(`[ytdlpDownloader] Process closed with code: ${code} for video: ${videoId || 'unknown'}`);

      if (wasCancelled) {
        // Process was cancelled - this is expected
        if (videoId) {
          setDownloadProgress(videoId, 0, 'cancelled');
        }
        console.log(`[ytdlpDownloader] Download cancelled for: ${videoId}`);
        resolve(false); // Return false to indicate cancellation, not failure
      } else if (code === 0) {
        // Success - move the file to the final location
        try {
          console.log(`[ytdlpDownloader] Checking for file: ${tempPath}`);
          // Check if the file exists
          if (fs.existsSync(tempPath)) {
            console.log(`[ytdlpDownloader] File exists, setting progress to 100% for: ${videoId}`);
            // Set progress to 100% before moving file
            if (videoId) {
              setDownloadProgress(videoId, 100, 'completed');
            }

            // Use safeMoveFile to avoid EPERM errors on Windows
            // This uses copy-then-delete instead of rename
            safeMoveFile(tempPath, outputPath)
              .then(() => {
                resolve(true);
              })
              .catch((err) => {
                if (videoId) {
                  setDownloadProgress(videoId, 0, 'error');
                }
                console.error(`Error moving yt-dlp downloaded file: ${err.message}`);
                reject(err);
              });
          } else {
            if (videoId) {
              setDownloadProgress(videoId, 0, 'error');
            }
            console.error(`yt-dlp process completed but file not found: ${tempPath}`);
            reject(new Error('yt-dlp process completed but file not found'));
          }
        } catch (error) {
          if (videoId) {
            setDownloadProgress(videoId, 0, 'error');
          }
          console.error(`Error moving yt-dlp downloaded file: ${error.message}`);
          reject(error);
        }
      } else {
        // Process failed
        if (videoId) {
          setDownloadProgress(videoId, 0, 'error');
        }
        console.error(`yt-dlp process exited with code ${code}`);
        reject(new Error(`yt-dlp process failed with code ${code}: ${stderrData}`));
      }
    });

    ytdlpProcess.on('error', (error) => {
      clearTimeout(downloadTimeout);
      if (videoId) {
        setDownloadProgress(videoId, 0, 'error');
      }
      console.error(`Error spawning yt-dlp process: ${error.message}`);

      // If the error is ENOENT (command not found), provide a more helpful message
      if (error.code === 'ENOENT') {
        console.error(`yt-dlp command not found. Make sure yt-dlp is installed in the virtual environment.`);
        reject(new Error('yt-dlp command not found. Please install yt-dlp using "uv pip install yt-dlp"'));
      } else {
        reject(error);
      }
    });

    // Set timeout to prevent hanging (especially important with cookie extraction)
    downloadTimeout = setTimeout(() => {
      console.error(`[ytdlpDownloader] Download timeout for ${videoId || 'unknown'}`);
      ytdlpProcess.kill();
      if (videoId) {
        setDownloadProgress(videoId, 0, 'error');
      }
      reject(new Error('Download timeout - process took too long'));
    }, 600000); // 10 minute timeout (increased due to cookie extraction time)
  });
}

/**
 * Cancel an active yt-dlp download process
 * @param {string} videoId - Video ID to cancel
 * @returns {boolean} - True if process was found and killed
 */
function cancelYtdlpProcess(videoId) {
  if (activeYtdlpProcesses.has(videoId)) {
    const processInfo = activeYtdlpProcesses.get(videoId);
    console.log(`[ytdlpDownloader] Cancelling download for ${videoId}, killing process`);

    // Mark as cancelled before killing
    processInfo.cancelled = true;

    // Kill the process
    processInfo.process.kill('SIGTERM');

    return true;
  }
  return false;
}

module.exports = {
  downloadWithYtdlp,
  getDownloadProgress,
  cancelYtdlpProcess
};<|MERGE_RESOLUTION|>--- conflicted
+++ resolved
@@ -94,11 +94,6 @@
       activeYtdlpProcesses.set(videoId, { process: ytdlpProcess, cancelled: false });
     }
 
-    // Track the process for cancellation
-    if (videoId) {
-      activeYtdlpProcesses.set(videoId, { process: ytdlpProcess, cancelled: false });
-    }
-
     let stdoutData = '';
     let stderrData = '';
     let stdoutBuffer = ''; // Buffer for line-by-line processing
@@ -114,17 +109,9 @@
 
       for (const line of lines) {
         if (line.trim()) {
-<<<<<<< HEAD
-          // Log merge-related messages for debugging
-          if (line.includes('Merging') || line.includes('merger') || line.includes('ffmpeg')) {
-            console.log(`[yt-dlp merge] ${line.trim()}`);
-          }
-
-=======
           // Always log the line for debugging
           console.log(`[yt-dlp stdout] ${line.trim()}`);
           
->>>>>>> 17be6d47
           // Parse progress information if videoId is provided
           if (videoId) {
             updateProgressFromYtdlpOutput(videoId, line);
