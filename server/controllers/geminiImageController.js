--- conflicted
+++ resolved
@@ -111,11 +111,7 @@
     }
 
 	    // Selected image model (defaults to UI default)
-<<<<<<< HEAD
-	    let selectedImageModel = 'gemini-2.5-flash-image-preview';
-=======
 	    let selectedImageModel = 'gemini-2.0-flash-preview-image-generation';
->>>>>>> 17be6d47
 	    try {
 	      const storagePath = path.join(process.cwd(), 'localStorage.json');
 	      const storageRaw = await fs.readFile(storagePath, 'utf-8');
@@ -363,11 +359,7 @@
 
     // Pull models from persisted storage (preferred) else fallback to code scanning
     let promptModel = 'gemini-2.5-flash-lite';
-<<<<<<< HEAD
-    let imageModel = 'gemini-2.5-flash-image-preview';
-=======
     let imageModel = 'gemini-2.0-flash-preview-image-generation';
->>>>>>> 17be6d47
     try {
       const storagePath = path.join(process.cwd(), 'localStorage.json');
       const storageRaw = await fs.readFile(storagePath, 'utf-8');
