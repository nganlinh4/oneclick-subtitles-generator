/**
 * Core functionality for Gemini API
 */

import { parseGeminiResponse } from '../../utils/subtitle';
import { convertAudioForGemini, isAudioFormatSupportedByGemini } from '../../utils/audioConverter';
import {
    createSubtitleSchema,
    addResponseSchema
} from '../../utils/schemaUtils';
import { getTranscriptionPrompt } from './promptManagement';
import { fileToBase64 } from './utils';
import {
    createRequestController,
    removeRequestController
} from './requestManagement';
import i18n from '../../i18n/i18n';
import { getNextAvailableKey, blacklistKey } from './keyManager';
import { addThinkingConfig } from '../../utils/thinkingBudgetUtils';
import { uploadFileToGemini, shouldUseFilesApi } from './filesApi';
import { streamGeminiContent, isStreamingSupported } from './streamingService';
<<<<<<< HEAD
=======
import { coordinateParallelStreaming, shouldUseParallelProcessing } from './parallelStreamingCoordinator';
>>>>>>> 17be6d47

/**
 * Clear cached file URI for a specific file
 * @param {File} file - The file to clear cache for
 */
export const clearCachedFileUri = async (file) => {
    // Clear both file-based and URL-based cache keys
    const currentVideoUrl = localStorage.getItem('current_video_url');

    if (currentVideoUrl) {
        // Clear URL-based cache for downloaded video
        const { generateUrlBasedCacheId } = await import('../../hooks/useSubtitles');
        const urlBasedId = await generateUrlBasedCacheId(currentVideoUrl);
        const urlKey = `gemini_file_url_${urlBasedId}`;
        localStorage.removeItem(urlKey);
        console.log('[GeminiAPI] Cleared URL-based cached file URI for:', file.name);
    } else {
        // Clear file-based cache for uploaded file
        const lastModified = file.lastModified || Date.now();
        const fileKey = `gemini_file_${file.name}_${file.size}_${lastModified}`;
        localStorage.removeItem(fileKey);
        console.log('[GeminiAPI] Cleared file-based cached file URI for:', file.name);
    }
};

/**
 * Clear all cached file URIs (both file-based and URL-based)
 */
export const clearAllCachedFileUris = () => {
    const keys = Object.keys(localStorage);
    const fileKeys = keys.filter(key => key.startsWith('gemini_file_'));
    fileKeys.forEach(key => localStorage.removeItem(key));
    console.log('[GeminiAPI] Cleared all cached file URIs (file-based and URL-based):', fileKeys.length);
};

/**
 * Call the Gemini API using Files API for better performance and caching
 * @param {File} file - Input file
 * @param {Object} options - Additional options
 * @returns {Promise<Array>} - Array of subtitles
 */
/**
 * Stream content generation using Files API
 * @param {File} file - The media file
 * @param {Object} options - Generation options
 * @param {Function} onChunk - Callback for streaming chunks
 * @param {Function} onComplete - Callback when complete
 * @param {Function} onError - Callback for errors
 * @returns {Promise<void>}
 */
<<<<<<< HEAD
export const streamGeminiApiWithFilesApi = async (file, options = {}, onChunk, onComplete, onError, retryCount = 0) => {
    const { userProvidedSubtitles, modelId, videoMetadata, mediaResolution } = options;
=======
export const streamGeminiApiWithFilesApi = async (file, options = {}, onChunk, onComplete, onError, onProgress, retryCount = 0) => {
    const { userProvidedSubtitles, modelId, videoMetadata, mediaResolution, maxDurationPerRequest } = options;
>>>>>>> 17be6d47
    const MODEL = modelId || localStorage.getItem('gemini_model') || "gemini-2.5-flash";

    console.log(`[GeminiAPI] Using streaming Files API with model: ${MODEL}`);

    // Check if streaming is supported
    if (!isStreamingSupported(MODEL)) {
        console.warn('[GeminiAPI] Streaming not supported for model:', MODEL, '- falling back to regular API');
        try {
            const result = await callGeminiApiWithFilesApi(file, options);
            onComplete(result);
        } catch (error) {
            onError(error);
        }
        return;
    }

    try {
        // Check if we already have an uploaded file URI for this file
        // Use different caching strategies for uploaded vs downloaded videos
        let fileKey;
        const currentVideoUrl = localStorage.getItem('current_video_url');

        if (currentVideoUrl) {
            // This is a downloaded video - use URL-based caching for consistency
            const { generateUrlBasedCacheId } = await import('../../hooks/useSubtitles');
            const urlBasedId = await generateUrlBasedCacheId(currentVideoUrl);
            fileKey = `gemini_file_url_${urlBasedId}`;
            console.log('[GeminiAPI] Using URL-based cache key for downloaded video:', fileKey);
        } else {
            // This is an uploaded file - use file-based caching
            const lastModified = file.lastModified || Date.now();
            fileKey = `gemini_file_${file.name}_${file.size}_${lastModified}`;
            console.log('[GeminiAPI] Using file-based cache key for uploaded file:', fileKey);
        }

        let uploadedFile = JSON.parse(localStorage.getItem(fileKey) || 'null');
        let shouldUpload = !uploadedFile || !uploadedFile.uri || retryCount > 0;

        if (uploadedFile && uploadedFile.uri && retryCount === 0) {
            console.log('Reusing existing uploaded file URI:', uploadedFile.uri);
            // Dispatch event to update status if needed
            window.dispatchEvent(new CustomEvent('gemini-file-reused', {
                detail: { fileName: file.name, uri: uploadedFile.uri }
            }));
        }
        
        if (shouldUpload) {
            // Upload file to Gemini Files API
            console.log(retryCount > 0 ? 'Re-uploading expired file to Gemini Files API...' : 'Uploading file to Gemini Files API...');
            // Dispatch event to update status if needed
            window.dispatchEvent(new CustomEvent('gemini-file-uploading', {
                detail: { fileName: file.name, isRetry: retryCount > 0 }
            }));

            uploadedFile = await uploadFileToGemini(file, `${file.name}_${Date.now()}`);
            console.log('File uploaded successfully:', uploadedFile.uri);

            // Cache the uploaded file info for reuse
            localStorage.setItem(fileKey, JSON.stringify(uploadedFile));

            // Dispatch event to update status
            window.dispatchEvent(new CustomEvent('gemini-file-uploaded', {
                detail: { fileName: file.name, uri: uploadedFile.uri, isRetry: retryCount > 0 }
            }));
        }

        // Start streaming with error handling wrapper
        const streamWithErrorHandling = async () => {
<<<<<<< HEAD
            await streamGeminiContent(
=======
            // Check if we should use parallel processing
            const useParallel = shouldUseParallelProcessing(
                options.segmentInfo ? { start: options.segmentInfo.start, end: options.segmentInfo.end } : null,
                maxDurationPerRequest
            );

            const streamFunction = useParallel ? coordinateParallelStreaming : streamGeminiContent;
            
            console.log(`[GeminiAPI] Using ${useParallel ? 'parallel' : 'single'} streaming`);

            await streamFunction(
>>>>>>> 17be6d47
                file,
                uploadedFile.uri,
                {
                    userProvidedSubtitles,
                    modelId,
                    videoMetadata,
                    mediaResolution,
<<<<<<< HEAD
                    segmentInfo: options.segmentInfo
=======
                    segmentInfo: options.segmentInfo,
                    maxDurationPerRequest,
                    autoSplitSubtitles: options.autoSplitSubtitles,
                    maxWordsPerSubtitle: options.maxWordsPerSubtitle
>>>>>>> 17be6d47
                },
                onChunk,
                onComplete,
                async (error) => {
                    // Check if this is a file permission error (expired or deleted file)
                    if (error && error.message && 
                        (error.message.includes('403') && 
                         (error.message.includes('PERMISSION_DENIED') || 
                          error.message.includes('You do not have permission to access the File') ||
                          error.message.includes('it may not exist')))) {
                        
                        console.warn('[GeminiAPI] Cached file URI is no longer valid, clearing cache and retrying...');
                        
                        // Clear the invalid cached URI
                        localStorage.removeItem(fileKey);
                        
                        // Retry only once to avoid infinite loops
                        if (retryCount === 0) {
                            console.log('[GeminiAPI] Retrying with fresh file upload...');
                            // Retry the entire operation with fresh upload
                            await streamGeminiApiWithFilesApi(
                                file, 
                                options, 
                                onChunk, 
                                onComplete, 
                                onError, 
<<<<<<< HEAD
=======
                                onProgress,
>>>>>>> 17be6d47
                                retryCount + 1
                            );
                        } else {
                            console.error('[GeminiAPI] Failed after retry, giving up');
                            onError(error);
                        }
                    } else {
                        // For other errors, just pass them through
                        onError(error);
                    }
                }
            );
        };

        await streamWithErrorHandling();

    } catch (error) {
        console.error('Error in streaming Files API:', error);
        onError(error);
    }
};

<<<<<<< HEAD
=======
/**
 * Special version of callGeminiApiWithFilesApi for video analysis
 * Uses the same caching mechanism but with custom analysis prompt
 * @param {File} file - The video file to analyze
 * @param {Object} options - Analysis options including analysisPrompt
 * @param {AbortSignal} abortSignal - Optional abort signal for cancellation
 * @returns {Promise<Object>} - Analysis result
 */
export const callGeminiApiWithFilesApiForAnalysis = async (file, options = {}, abortSignal = null) => {
    const { modelId, videoMetadata, analysisPrompt, mediaResolution } = options;
    const MODEL = modelId || localStorage.getItem('video_analysis_model') || "gemini-2.5-flash-lite";

    console.log(`[GeminiAPI] Using Files API for video analysis with model: ${MODEL}`);
    console.log(`[GeminiAPI] Analysis FPS setting: ${videoMetadata?.fps || 'default'}`);
    console.log(`[GeminiAPI] Analysis resolution setting: ${mediaResolution || 'default'}`);

    let fileKey;

    try {
        // Use the same caching mechanism as subtitle generation
        const currentVideoUrl = localStorage.getItem('current_video_url');

        if (currentVideoUrl) {
            // This is a downloaded video - use URL-based caching for consistency
            const { generateUrlBasedCacheId } = await import('../../hooks/useSubtitles');
            const urlBasedId = await generateUrlBasedCacheId(currentVideoUrl);
            fileKey = `gemini_file_url_${urlBasedId}`;
            console.log('[GeminiAPI Analysis] Using URL-based cache key for downloaded video:', fileKey);
        } else {
            // This is an uploaded file - use file-based caching
            const lastModified = file.lastModified || Date.now();
            fileKey = `gemini_file_${file.name}_${file.size}_${lastModified}`;
            console.log('[GeminiAPI Analysis] Using file-based cache key for uploaded file:', fileKey);
        }

        let uploadedFile = JSON.parse(localStorage.getItem(fileKey) || 'null');
        let shouldUpload = !uploadedFile || !uploadedFile.uri;

        if (uploadedFile && uploadedFile.uri) {
            console.log('[GeminiAPI Analysis] Reusing existing uploaded file URI from subtitle generation cache:', uploadedFile.uri);
            window.dispatchEvent(new CustomEvent('gemini-file-reused', {
                detail: { fileName: file.name, uri: uploadedFile.uri, purpose: 'analysis' }
            }));
        }
        
        if (shouldUpload) {
            // Upload file to Gemini Files API
            console.log('[GeminiAPI Analysis] Uploading file to Gemini Files API for analysis...');
            window.dispatchEvent(new CustomEvent('gemini-file-uploading', {
                detail: { fileName: file.name, purpose: 'analysis' }
            }));

            uploadedFile = await uploadFileToGemini(file, `${file.name}_${Date.now()}`);
            console.log('[GeminiAPI Analysis] File uploaded successfully:', uploadedFile.uri);

            // Cache the uploaded file info for reuse by both analysis and subtitle generation
            localStorage.setItem(fileKey, JSON.stringify(uploadedFile));

            window.dispatchEvent(new CustomEvent('gemini-file-uploaded', {
                detail: { fileName: file.name, uri: uploadedFile.uri, purpose: 'analysis' }
            }));
        }

        // Create request data with analysis prompt and video metadata
        let requestData = {
            model: MODEL,
            contents: [
                {
                    role: "user",
                    parts: [
                        {
                            file_data: {
                                file_uri: uploadedFile.uri,
                                mime_type: uploadedFile.mimeType
                            }
                        },
                        { text: analysisPrompt }
                    ]
                }
            ]
        };

        // Add video metadata with low FPS for analysis
        if (videoMetadata) {
            console.log('[GeminiAPI Analysis] Adding video metadata for analysis:', JSON.stringify(videoMetadata, null, 2));
            requestData.contents[0].parts[0].video_metadata = videoMetadata;
        }

        // Add response schema for structured analysis output
        const { createVideoAnalysisSchema } = await import('../../utils/schemaUtils');
        requestData = addResponseSchema(requestData, createVideoAnalysisSchema());

        // Add thinking configuration if supported by the model
        requestData = addThinkingConfig(requestData, MODEL, { enableThinking: false });

        // Add generation config with media resolution if provided
        if (mediaResolution) {
            if (!requestData.generationConfig) {
                requestData.generationConfig = {};
            }
            requestData.generationConfig.mediaResolution = mediaResolution;
            console.log('[GeminiAPI Analysis] Using media resolution:', mediaResolution);
        }

        // Make the API request with optional abort signal
        const response = await fetch(
            `https://generativelanguage.googleapis.com/v1beta/models/${MODEL}:generateContent?key=${uploadedFile.apiKey || localStorage.getItem('gemini_api_key')}`,
            {
                method: 'POST',
                headers: {
                    'Content-Type': 'application/json',
                },
                body: JSON.stringify(requestData),
                signal: abortSignal
            }
        );

        if (!response.ok) {
            const errorData = await response.json();
            throw new Error(`Gemini API error: ${errorData.error?.message || response.statusText}`);
        }

        const data = await response.json();

        // Check if content was blocked by Gemini
        if (data?.promptFeedback?.blockReason) {
            console.error('Content blocked by Gemini:', data.promptFeedback);
            throw new Error('Video content is not safe and was blocked by Gemini');
        }

        // Check if this is a structured JSON response
        if (data.candidates?.[0]?.content?.parts?.[0]?.structuredJson) {
            return data.candidates[0].content.parts[0].structuredJson;
        } else if (data.candidates?.[0]?.content?.parts?.[0]?.text) {
            // Return the text response for parsing
            return [{ text: data.candidates[0].content.parts[0].text }];
        } else {
            throw new Error('No analysis returned from Gemini');
        }

    } catch (error) {
        console.error('[GeminiAPI Analysis] Error:', error);
        
        if (error.name === 'AbortError') {
            throw new Error('Video analysis was cancelled');
        }
        
        throw error;
    }
};

>>>>>>> 17be6d47
export const callGeminiApiWithFilesApi = async (file, options = {}, retryCount = 0) => {
    const { userProvidedSubtitles, modelId, videoMetadata, mediaResolution } = options;
    const MODEL = modelId || localStorage.getItem('gemini_model') || "gemini-2.5-flash";

    console.log(`[GeminiAPI] Using Files API with model: ${MODEL}`);

    let fileKey; // <-- Moved declaration to the function's scope

    try {
        // Check if we already have an uploaded file URI for this file
        // Use different caching strategies for uploaded vs downloaded videos
        // let fileKey; // <-- Removed original declaration from here
        const currentVideoUrl = localStorage.getItem('current_video_url');

        if (currentVideoUrl) {
            // This is a downloaded video - use URL-based caching for consistency
            const { generateUrlBasedCacheId } = await import('../../hooks/useSubtitles');
            const urlBasedId = await generateUrlBasedCacheId(currentVideoUrl);
            fileKey = `gemini_file_url_${urlBasedId}`;
            console.log('[GeminiAPI] Using URL-based cache key for downloaded video:', fileKey);
        } else {
            // This is an uploaded file - use file-based caching
            const lastModified = file.lastModified || Date.now();
            fileKey = `gemini_file_${file.name}_${file.size}_${lastModified}`;
            console.log('[GeminiAPI] Using file-based cache key for uploaded file:', fileKey);
        }

        let uploadedFile = JSON.parse(localStorage.getItem(fileKey) || 'null');
        let shouldUpload = !uploadedFile || !uploadedFile.uri || retryCount > 0;

        if (uploadedFile && uploadedFile.uri && retryCount === 0) {
            console.log('Reusing existing uploaded file URI:', uploadedFile.uri);
            // Dispatch event to update status if needed
            window.dispatchEvent(new CustomEvent('gemini-file-reused', {
                detail: { fileName: file.name, uri: uploadedFile.uri }
            }));
        }
        
        if (shouldUpload) {
            // Upload file to Gemini Files API
            console.log(retryCount > 0 ? 'Re-uploading expired file to Gemini Files API...' : 'Uploading file to Gemini Files API...');
            // Dispatch event to update status if needed
            window.dispatchEvent(new CustomEvent('gemini-file-uploading', {
                detail: { fileName: file.name, isRetry: retryCount > 0 }
            }));

            uploadedFile = await uploadFileToGemini(file, `${file.name}_${Date.now()}`);
            console.log('File uploaded successfully:', uploadedFile.uri);

            // Cache the uploaded file info for reuse
            localStorage.setItem(fileKey, JSON.stringify(uploadedFile));

            // Dispatch event to update status
            window.dispatchEvent(new CustomEvent('gemini-file-uploaded', {
                detail: { fileName: file.name, uri: uploadedFile.uri, isRetry: retryCount > 0 }
            }));
        }

        // Determine content type
        const isAudio = file.type.startsWith('audio/');
        const contentType = isAudio ? 'audio' : 'video';

        // Check if we have user-provided subtitles
        const isUserProvided = userProvidedSubtitles && userProvidedSubtitles.trim() !== '';

        // Get the transcription prompt
        const segmentInfo = options?.segmentInfo || {};
        const promptText = getTranscriptionPrompt(contentType, userProvidedSubtitles, { segmentInfo });

        // Create request data
        let requestData = {
            model: MODEL,
            contents: [
                {
                    role: "user",
                    parts: [
                        {
                            file_data: {
                                file_uri: uploadedFile.uri,
                                mime_type: uploadedFile.mimeType
                            }
                        },
                        { text: promptText }
                    ]
                }
            ]
        };

        // Add video metadata if provided
        if (videoMetadata && !isAudio) {
            console.log('[GeminiAPI] Adding video metadata to request:', JSON.stringify(videoMetadata, null, 2));
            // Add video metadata to the file_data part (now at index 0 since video is first)
            requestData.contents[0].parts[0].video_metadata = videoMetadata;
            console.log('[GeminiAPI] Request structure with video_metadata:', JSON.stringify(requestData.contents[0].parts[0], null, 2));
        }

        // Add response schema
        requestData = addResponseSchema(requestData, createSubtitleSchema(isUserProvided), isUserProvided);

        // Add thinking configuration if supported by the model
        requestData = addThinkingConfig(requestData, MODEL);

        // Add generation config with media resolution if provided
        if (mediaResolution) {
            if (!requestData.generationConfig) {
                requestData.generationConfig = {};
            }
            requestData.generationConfig.mediaResolution = mediaResolution;
        }

        // Store user-provided subtitles if needed
        if (isUserProvided) {
            localStorage.setItem('user_provided_subtitles', userProvidedSubtitles);
        }

        // Create request controller
        const { requestId, signal } = createRequestController();

        try {
            const response = await fetch(
                `https://generativelanguage.googleapis.com/v1beta/models/${MODEL}:generateContent?key=${uploadedFile.apiKey || localStorage.getItem('gemini_api_key')}`,
                {
                    method: 'POST',
                    headers: {
                        'Content-Type': 'application/json',
                    },
                    body: JSON.stringify(requestData),
                    signal: signal
                }
            );

            if (!response.ok) {
                const errorData = await response.json();
                const errorMessage = errorData.error?.message || response.statusText;
                
                // Check if this is a file permission error (expired or deleted file)
                if (response.status === 403 && 
                    (errorMessage.includes('PERMISSION_DENIED') || 
                     errorMessage.includes('You do not have permission to access the File') ||
                     errorMessage.includes('it may not exist'))) {
                    
                    console.warn('[GeminiAPI] Cached file URI is no longer valid (403 error), clearing cache...');
                    
                    // Clear the invalid cached URI
                    localStorage.removeItem(fileKey);
                    
                    // Retry only once to avoid infinite loops
                    if (retryCount === 0) {
                        console.log('[GeminiAPI] Retrying with fresh file upload...');
                        removeRequestController(requestId);
                        // Retry the entire operation with fresh upload
                        return await callGeminiApiWithFilesApi(file, options, retryCount + 1);
                    } else {
                        console.error('[GeminiAPI] Failed after retry, giving up');
                        throw new Error(`API error: ${errorMessage}`);
                    }
                }
                
                throw new Error(`API error: ${errorMessage}`);
            }

            const data = await response.json();
            removeRequestController(requestId);
            return parseGeminiResponse(data);

        } catch (error) {
            removeRequestController(requestId);
            if (error.name === 'AbortError') {
<<<<<<< HEAD
                throw new Error('Request was aborted');
=======
                throw new Error(i18n.t('errors.requestAborted', 'Request was cancelled'));
>>>>>>> 17be6d47
            }
            throw error;
        }

    } catch (error) {
        console.error('Error with Files API:', error);
        
        // Check again at the outer level for file permission errors
        if (error && error.message && 
            (error.message.includes('403') && 
             (error.message.includes('PERMISSION_DENIED') || 
              error.message.includes('You do not have permission to access the File') ||
              error.message.includes('it may not exist'))) &&
            retryCount === 0) {
            
            console.warn('[GeminiAPI] Detected permission error in outer catch, clearing cache and retrying...');
            
            // Clear the invalid cached URI
            if (fileKey) { // <-- Now accessible here
                localStorage.removeItem(fileKey); // <-- And here
            }
            
            // Retry the entire operation with fresh upload
            return await callGeminiApiWithFilesApi(file, options, retryCount + 1);
        }
        
        throw error;
    }
};

/**
 * Call the Gemini API with various input types
 * @param {File|string} input - Input file or URL
 * @param {string} inputType - Type of input (youtube, video, audio, file-upload)
 * @param {Object} options - Additional options
 * @returns {Promise<Array>} - Array of subtitles
 */
export const callGeminiApi = async (input, inputType, options = {}) => {
    // Extract options
    const { userProvidedSubtitles, modelId } = options;
    // Use the passed modelId if available, otherwise fall back to localStorage
    const MODEL = modelId || localStorage.getItem('gemini_model') || "gemini-2.5-flash";

    if (modelId) {
        console.log(`[GeminiAPI] Using custom model: ${MODEL}`);
    }

    // Get the next available API key
    const geminiApiKey = getNextAvailableKey();
    if (!geminiApiKey) {
        throw new Error('No valid Gemini API key available. Please add at least one API key in Settings.');
    }

    let requestData = {
        model: MODEL,
        contents: []
    };

    // Always use structured output, but with different schema based on whether we have user-provided subtitles
    const isUserProvided = userProvidedSubtitles && userProvidedSubtitles.trim() !== '';
    requestData = addResponseSchema(requestData, createSubtitleSchema(isUserProvided), isUserProvided);

    // Add thinking configuration if supported by the model
    requestData = addThinkingConfig(requestData, MODEL);


    if (inputType === 'youtube') {
        requestData.contents = [
            {
                role: "user",
                parts: [
                    {
                        fileData: {
                            fileUri: input
                        }
                    },
                    { text: getTranscriptionPrompt('video') }
                ]
            }
        ];
    } else if (inputType === 'video' || inputType === 'audio' || inputType === 'file-upload') {
        // Check if we should use Files API for better performance and caching
        if (shouldUseFilesApi(input)) {
            console.log('[GeminiAPI] Using Files API for large file or better caching');
            return await callGeminiApiWithFilesApi(input, options);
        }

        console.log('[GeminiAPI] Using inline data for small file');

        // Determine if this is a video or audio file
        const isAudio = input.type.startsWith('audio/');
        const contentType = isAudio ? 'audio' : 'video';

        // For audio files, convert to a format supported by Gemini
        let processedInput = input;
        if (isAudio) {
            // Check if the audio format is supported by Gemini
            if (!isAudioFormatSupportedByGemini(input)) {
                console.warn('Audio format not directly supported by Gemini API, attempting conversion');
            }

            // Convert the audio file to a supported format
            processedInput = await convertAudioForGemini(input);
        }

        const base64Data = await fileToBase64(processedInput);

        // Use the MIME type from the processed input
        const mimeType = processedInput.type;



        // Check if we have user-provided subtitles
        const isUserProvided = userProvidedSubtitles && userProvidedSubtitles.trim() !== '';

        // Extract segment information if available
        const segmentInfo = options?.segmentInfo || {};

        // For audio files, we need to ensure the prompt is appropriate
        const promptText = getTranscriptionPrompt(contentType, userProvidedSubtitles, { segmentInfo });

        // Log the prompt being used


        // Log if we're using user-provided subtitles
        if (isUserProvided) {


            // When using user-provided subtitles, we want to use a very simple request
            // without any additional configuration or schema
            requestData = {
                model: MODEL,
                contents: [
                    {
                        role: "user",
                        parts: [
                            {
                                inlineData: {
                                    mimeType: mimeType,
                                    data: base64Data
                                }
                            },
                            { text: promptText }
                        ]
                    }
                ]
            };

            // Still add the structured output schema, but with the user-provided flag
            requestData = addResponseSchema(requestData, createSubtitleSchema(true), true);

            // Add thinking configuration if supported by the model
            requestData = addThinkingConfig(requestData, MODEL);


            // Count the number of subtitles for validation
            const subtitleLines = userProvidedSubtitles.trim().split('\n').filter(line => line.trim() !== '');
            const expectedSubtitleCount = subtitleLines.length;


            // Store user-provided subtitles in localStorage for the parser to access
            localStorage.setItem('user_provided_subtitles', userProvidedSubtitles);


            // Skip the rest of the function since we've already set up the request data


            // Log the MIME type being sent to the API


            // Return early to skip the rest of the function
            // Use the same API call logic as below but in a more direct way
            const { requestId, signal } = createRequestController();

            try {
                const response = await fetch(
                    `https://generativelanguage.googleapis.com/v1beta/models/${MODEL}:generateContent?key=${geminiApiKey}`,
                    {
                        method: 'POST',
                        headers: {
                            'Content-Type': 'application/json',
                        },
                        body: JSON.stringify(requestData),
                        signal: signal
                    }
                );

                if (!response.ok) {
                    try {
                        const errorData = await response.json();

                        // Check for 503 status code in the early return path
                        if (errorData.error?.code === 503 || response.status === 503) {
                            blacklistKey(geminiApiKey);
                            const overloadError = new Error(i18n.t('errors.geminiServiceUnavailable', 'Gemini is currently overloaded, please wait and try again later (error code 503)'));
                            overloadError.isOverloaded = true;
                            throw overloadError;
                        }

                        throw new Error(`API error: ${errorData.error?.message || response.statusText}`);
                    } catch (jsonError) {
                        // Check for 503 status code when JSON parsing fails
                        if (response.status === 503) {
                            blacklistKey(geminiApiKey);
                            const overloadError = new Error(i18n.t('errors.geminiServiceUnavailable', 'Gemini is currently overloaded, please wait and try again later (error code 503)'));
                            overloadError.isOverloaded = true;
                            throw overloadError;
                        }

                        throw new Error(`API error: ${response.statusText}. Status code: ${response.status}`);
                    }
                }

                const data = await response.json();

                // For user-provided subtitles, validate the response
                if (isUserProvided && data?.candidates?.[0]?.content?.parts?.[0]?.structuredJson) {
                    const structuredJson = data.candidates[0].content.parts[0].structuredJson;
                    if (Array.isArray(structuredJson)) {


                        // For segments, we expect a variable number of entries
                        const isSegment = options?.segmentInfo?.isSegment || false;

                        if (!isSegment) {
                            // For full video processing, we expect entries for all subtitles
                            // But we'll be more flexible and just log a warning if the counts don't match
                            if (structuredJson.length !== expectedSubtitleCount) {
                                console.warn(`Warning: Expected ${expectedSubtitleCount} timing entries but got ${structuredJson.length}`);
                            }
                        }

                        // Validate that all entries have the required fields
                        for (const entry of structuredJson) {
                            if (!entry.index && entry.index !== 0) {
                                console.error('Missing index in timing entry:', entry);
                                throw new Error('Invalid timing entry: missing index');
                            }
                            if (!entry.startTime) {
                                console.error('Missing startTime in timing entry:', entry);
                                throw new Error('Invalid timing entry: missing startTime');
                            }
                            if (!entry.endTime) {
                                console.error('Missing endTime in timing entry:', entry);
                                throw new Error('Invalid timing entry: missing endTime');
                            }
                        }
                    }
                }

                // Remove this controller from the map after successful response
                removeRequestController(requestId);
                return parseGeminiResponse(data);
            } catch (error) {
                // Check if this is an AbortError
                if (error.name === 'AbortError') {

                    throw new Error(i18n.t('errors.requestAborted', 'Request was cancelled'));
                } else {
                    console.error('Error calling Gemini API:', error);
                    // Remove this controller from the map on error
                    removeRequestController(requestId);
                    throw error;
                }
            }
        }

        requestData.contents = [
            {
                role: "user",
                parts: [
                    {
                        inlineData: {
                            mimeType: mimeType,
                            data: base64Data
                        }
                    },
                    { text: promptText }
                ]
            }
        ];

        // Log the MIME type being sent to the API

    }

    // Create a unique ID for this request
    const { requestId, signal } = createRequestController();

    try {
        // Log request data for debugging (without the actual base64 data to keep logs clean)



        // Create a deep copy of the request data for logging
        const debugRequestData = JSON.parse(JSON.stringify(requestData));
        if (debugRequestData.contents && debugRequestData.contents[0] && debugRequestData.contents[0].parts) {
            for (let i = 0; i < debugRequestData.contents[0].parts.length; i++) {
                const part = debugRequestData.contents[0].parts[i];
                if (part.inlineData && part.inlineData.data) {
                    debugRequestData.contents[0].parts[i] = {
                        ...part,
                        inlineData: {
                            ...part.inlineData,
                            data: '[BASE64_DATA]'
                        }
                    };
                }
            }
        }


        const response = await fetch(
            `https://generativelanguage.googleapis.com/v1beta/models/${MODEL}:generateContent?key=${geminiApiKey}`,
            {
                method: 'POST',
                headers: {
                    'Content-Type': 'application/json',
                },
                body: JSON.stringify(requestData),
                signal: signal
            }
        );

        if (!response.ok) {
            try {
                // Clone the response before reading it to avoid the "body stream already read" error
                const responseClone = response.clone();
                try {
                    const errorData = await response.json();
                    console.error('Gemini API error details:', errorData);

                    // Log more detailed information about the error
                    if (errorData.error) {
                        console.error('Error code:', errorData.error.code);
                        console.error('Error message:', errorData.error.message);
                        console.error('Error status:', errorData.error.status);

                        // Check for specific error messages related to audio/video processing
                        if (errorData.error.message.includes('invalid argument')) {
                            console.error('This may be due to an unsupported file format or MIME type');
                            console.error('Supported audio formats: audio/wav, audio/mp3, audio/aiff, audio/aac, audio/ogg, audio/flac');
                            console.error('File type used:', input.type);
                        }

                        // Check for overload errors (503 status code)
                        if (errorData.error.code === 503 ||
                            errorData.error.status === 'UNAVAILABLE' ||
                            errorData.error.message.includes('overloaded')) {
                            // Blacklist the current API key
                            blacklistKey(geminiApiKey);
                            const overloadError = new Error(i18n.t('errors.geminiServiceUnavailable', 'Gemini is currently overloaded, please wait and try again later (error code 503)'));
                            overloadError.isOverloaded = true;
                            throw overloadError;
                        }

                        // Check for quota exceeded errors (429 status code)
                        if (errorData.error.code === 429 ||
                            errorData.error.status === 'RESOURCE_EXHAUSTED' ||
                            (errorData.error.message && errorData.error.message.includes('quota'))) {
                            // Blacklist the current API key
                            blacklistKey(geminiApiKey);
                            throw new Error(i18n.t('errors.apiQuotaExceeded', 'Current API key is overloaded, please use a key from another Gmail account, or wait for some time, or add billing at https://aistudio.google.com/usage?tab=billing'));
                        }
                    }

                    throw new Error(`API error: ${errorData.error?.message || response.statusText}`);
                } catch (jsonError) {
                    console.error('Error parsing Gemini API error response as JSON:', jsonError);
                    const errorText = await responseClone.text();
                    console.error('Raw error response:', errorText);

                    // Check for 503 status code directly
                    if (response.status === 503) {
                        // Blacklist the current API key
                        blacklistKey(geminiApiKey);
                        const overloadError = new Error(i18n.t('errors.geminiServiceUnavailable', 'Gemini is currently overloaded, please wait and try again later (error code 503)'));
                        overloadError.isOverloaded = true;
                        throw overloadError;
                    }

                    // Check for 429 status code (quota exceeded)
                    if (response.status === 429) {
                        // Blacklist the current API key
                        blacklistKey(geminiApiKey);
                        throw new Error(i18n.t('errors.apiQuotaExceeded', 'Current API key is overloaded, please use a key from another Gmail account, or wait for some time, or add billing at https://aistudio.google.com/usage?tab=billing'));
                    }

                    // Check for 503 status code before throwing generic error
                    if (response.status === 503) {
                        blacklistKey(geminiApiKey);
                        const overloadError = new Error(i18n.t('errors.geminiServiceUnavailable', 'Gemini is currently overloaded, please wait and try again later (error code 503)'));
                        overloadError.isOverloaded = true;
                        throw overloadError;
                    }

                    throw new Error(`API error: ${response.statusText}. Status code: ${response.status}`);
                }
            } catch (error) {
                console.error('Error handling Gemini API error response:', error);

                // Check for 503 status code directly
                if (response.status === 503) {
                    // Blacklist the current API key
                    blacklistKey(geminiApiKey);
                    const overloadError = new Error(i18n.t('errors.geminiServiceUnavailable', 'Gemini is currently overloaded, please wait and try again later (error code 503)'));
                    overloadError.isOverloaded = true;
                    throw overloadError;
                }

                // Check for 429 status code (quota exceeded)
                if (response.status === 429) {
                    // Blacklist the current API key
                    blacklistKey(geminiApiKey);
                    throw new Error(i18n.t('errors.apiQuotaExceeded', 'Current API key is overloaded, please use a key from another Gmail account, or wait for some time, or add billing at https://aistudio.google.com/usage?tab=billing'));
                }

                // Check for 503 status code before throwing generic error
                if (response.status === 503) {
                    blacklistKey(geminiApiKey);
                    const overloadError = new Error(i18n.t('errors.geminiServiceUnavailable', 'Gemini is currently overloaded, please wait and try again later (error code 503)'));
                    overloadError.isOverloaded = true;
                    throw overloadError;
                }

                throw new Error(`API error: ${response.statusText}. Status code: ${response.status}`);
            }
        }

        const data = await response.json();


        // Check if the response contains empty subtitles
        if (data?.candidates?.[0]?.content?.parts?.[0]?.structuredJson) {
            const structuredJson = data.candidates[0].content.parts[0].structuredJson;
            if (Array.isArray(structuredJson)) {
                let emptyCount = 0;
                for (const item of structuredJson) {
                    if (item.startTime === '00m00s000ms' &&
                        item.endTime === '00m00s000ms' &&
                        (!item.text || item.text.trim() === '')) {
                        emptyCount++;
                    }
                }

                if (emptyCount > 0 && emptyCount / structuredJson.length > 0.9) {
                    console.warn(`Found ${emptyCount} empty subtitles out of ${structuredJson.length}. The audio may not contain any speech or the model failed to transcribe it.`);

                    if (emptyCount === structuredJson.length) {
                        throw new Error('No speech detected in the audio. The model returned empty subtitles.');
                    }
                }
            }
        }

        // Print the raw response to the console for debugging
        console.log('Raw Gemini API response:', JSON.stringify(data, null, 2));

        // Check if content was blocked by Gemini
        if (data?.promptFeedback?.blockReason) {
            console.error('Content blocked by Gemini:', data.promptFeedback);
            // Remove this controller from the map
            removeRequestController(requestId);
            throw new Error(i18n.t('errors.contentBlocked', 'Video content is not safe and was blocked by Gemini'));
        }

        // Remove this controller from the map after successful response
        removeRequestController(requestId);
        return parseGeminiResponse(data);
    } catch (error) {
                    // Check if this is an AbortError
                    if (error.name === 'AbortError') {

                        throw new Error(i18n.t('errors.requestAborted', 'Request was cancelled'));
        } else {
            console.error('Error calling Gemini API:', error);

            // Check for overload errors in the error message
            if (error.message && (
                error.message.includes('503') ||
                error.message.includes('Service Unavailable') ||
                error.message.includes('overloaded') ||
                error.message.includes('UNAVAILABLE')
            )) {
                // Blacklist the current API key
                blacklistKey(geminiApiKey);

                if (!error.isOverloaded) {
                    error.isOverloaded = true;
                }

                // Replace the error message with a user-friendly localized message
                error = new Error(i18n.t('errors.geminiServiceUnavailable', 'Gemini is currently overloaded, please wait and try again later (error code 503)'));
                error.isOverloaded = true;
            }

            // Check for quota exceeded errors in the error message
            if (error.message && (
                error.message.includes('429') ||
                error.message.includes('quota') ||
                error.message.includes('RESOURCE_EXHAUSTED')
            )) {
                // Blacklist the current API key
                blacklistKey(geminiApiKey);

                // Replace the error with a more specific user-friendly message
                error = new Error(i18n.t('errors.apiQuotaExceeded', 'Current API key is overloaded, please use a key from another Gmail account, or wait for some time, or add billing at https://aistudio.google.com/usage?tab=billing'));
            }

            // Remove this controller from the map on error
            if (requestId) {
                removeRequestController(requestId);
            }
            throw error;
        }
    }
};<|MERGE_RESOLUTION|>--- conflicted
+++ resolved
@@ -19,10 +19,7 @@
 import { addThinkingConfig } from '../../utils/thinkingBudgetUtils';
 import { uploadFileToGemini, shouldUseFilesApi } from './filesApi';
 import { streamGeminiContent, isStreamingSupported } from './streamingService';
-<<<<<<< HEAD
-=======
 import { coordinateParallelStreaming, shouldUseParallelProcessing } from './parallelStreamingCoordinator';
->>>>>>> 17be6d47
 
 /**
  * Clear cached file URI for a specific file
@@ -73,13 +70,8 @@
  * @param {Function} onError - Callback for errors
  * @returns {Promise<void>}
  */
-<<<<<<< HEAD
-export const streamGeminiApiWithFilesApi = async (file, options = {}, onChunk, onComplete, onError, retryCount = 0) => {
-    const { userProvidedSubtitles, modelId, videoMetadata, mediaResolution } = options;
-=======
 export const streamGeminiApiWithFilesApi = async (file, options = {}, onChunk, onComplete, onError, onProgress, retryCount = 0) => {
     const { userProvidedSubtitles, modelId, videoMetadata, mediaResolution, maxDurationPerRequest } = options;
->>>>>>> 17be6d47
     const MODEL = modelId || localStorage.getItem('gemini_model') || "gemini-2.5-flash";
 
     console.log(`[GeminiAPI] Using streaming Files API with model: ${MODEL}`);
@@ -148,9 +140,6 @@
 
         // Start streaming with error handling wrapper
         const streamWithErrorHandling = async () => {
-<<<<<<< HEAD
-            await streamGeminiContent(
-=======
             // Check if we should use parallel processing
             const useParallel = shouldUseParallelProcessing(
                 options.segmentInfo ? { start: options.segmentInfo.start, end: options.segmentInfo.end } : null,
@@ -162,7 +151,6 @@
             console.log(`[GeminiAPI] Using ${useParallel ? 'parallel' : 'single'} streaming`);
 
             await streamFunction(
->>>>>>> 17be6d47
                 file,
                 uploadedFile.uri,
                 {
@@ -170,14 +158,10 @@
                     modelId,
                     videoMetadata,
                     mediaResolution,
-<<<<<<< HEAD
-                    segmentInfo: options.segmentInfo
-=======
                     segmentInfo: options.segmentInfo,
                     maxDurationPerRequest,
                     autoSplitSubtitles: options.autoSplitSubtitles,
                     maxWordsPerSubtitle: options.maxWordsPerSubtitle
->>>>>>> 17be6d47
                 },
                 onChunk,
                 onComplete,
@@ -204,10 +188,7 @@
                                 onChunk, 
                                 onComplete, 
                                 onError, 
-<<<<<<< HEAD
-=======
                                 onProgress,
->>>>>>> 17be6d47
                                 retryCount + 1
                             );
                         } else {
@@ -230,8 +211,6 @@
     }
 };
 
-<<<<<<< HEAD
-=======
 /**
  * Special version of callGeminiApiWithFilesApi for video analysis
  * Uses the same caching mechanism but with custom analysis prompt
@@ -383,7 +362,6 @@
     }
 };
 
->>>>>>> 17be6d47
 export const callGeminiApiWithFilesApi = async (file, options = {}, retryCount = 0) => {
     const { userProvidedSubtitles, modelId, videoMetadata, mediaResolution } = options;
     const MODEL = modelId || localStorage.getItem('gemini_model') || "gemini-2.5-flash";
@@ -552,11 +530,7 @@
         } catch (error) {
             removeRequestController(requestId);
             if (error.name === 'AbortError') {
-<<<<<<< HEAD
-                throw new Error('Request was aborted');
-=======
                 throw new Error(i18n.t('errors.requestAborted', 'Request was cancelled'));
->>>>>>> 17be6d47
             }
             throw error;
         }
