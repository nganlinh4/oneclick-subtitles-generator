--- conflicted
+++ resolved
@@ -4,11 +4,7 @@
  */
 
 // Export core API functionality
-<<<<<<< HEAD
-import { callGeminiApi, callGeminiApiWithFilesApi, streamGeminiApiWithFilesApi } from './core';
-=======
 import { callGeminiApi, callGeminiApiWithFilesApi, callGeminiApiWithFilesApiForAnalysis, streamGeminiApiWithFilesApi } from './core';
->>>>>>> 17be6d47
 
 // Export Files API functionality
 import {
@@ -67,10 +63,7 @@
     // Core API
     callGeminiApi,
     callGeminiApiWithFilesApi,
-<<<<<<< HEAD
-=======
     callGeminiApiWithFilesApiForAnalysis,
->>>>>>> 17be6d47
     streamGeminiApiWithFilesApi,
 
     // Files API
