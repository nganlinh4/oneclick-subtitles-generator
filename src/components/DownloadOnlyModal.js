--- conflicted
+++ resolved
@@ -5,15 +5,10 @@
 import CloseButton from './common/CloseButton';
 import '../styles/DownloadOnlyModal.css';
 import { scanVideoQualities } from '../utils/qualityScanner';
-<<<<<<< HEAD
-import progressWebSocketClient from '../utils/progressWebSocketClient';
-import { cancelDownloadOnly } from '../utils/downloadOnlyUtils';
-=======
 
 import { cancelDownloadOnly } from '../utils/downloadOnlyUtils';
 import LoadingIndicator from './common/LoadingIndicator';
 import WavyProgressIndicator from './common/WavyProgressIndicator';
->>>>>>> 17be6d47
 
 // Global singleton to prevent multiple download modals
 let activeDownloadModal = null;
@@ -246,15 +241,12 @@
     if (isDownloading && downloadVideoId) {
       console.log('[DownloadOnlyModal] Cancelling download:', downloadVideoId);
 
-<<<<<<< HEAD
-=======
       // Clear polling interval immediately
       if (pollingIntervalRef.current) {
         clearInterval(pollingIntervalRef.current);
         pollingIntervalRef.current = null;
       }
 
->>>>>>> 17be6d47
       // Cancel the download on the server
       const success = await cancelDownloadOnly(downloadVideoId);
 
