import React, { useState, useEffect, useMemo, useRef } from 'react';
import { useTranslation } from 'react-i18next';
import CloseButton from './common/CloseButton';
import CustomDropdown from './common/CustomDropdown';
import '../styles/TranscriptionRulesEditor.css';
import { PROMPT_PRESETS, getUserPromptPresets } from '../services/geminiService';

const TranscriptionRulesEditor = ({ isOpen, onClose, initialRules, onSave, onCancel, onChangePrompt }) => {
  const { t } = useTranslation();
  const [rules, setRules] = useState(initialRules || {
    atmosphere: '',
    terminology: [],
    speakerIdentification: [],
    formattingConventions: [],
    spellingAndGrammar: [],
    relationships: [],
    additionalNotes: []
  });
  
  // Countdown state for autoflow
  const [countdown, setCountdown] = useState(null);
  const [showCountdown, setShowCountdown] = useState(false);
  const [userInteracted, setUserInteracted] = useState(false);
  const countdownIntervalRef = useRef(null);
  const countdownTimeoutRef = useRef(null);

  // State for prompt presets
  const [currentPresetId, setCurrentPresetId] = useState('');
  const [userPromptPresets, setUserPromptPresets] = useState([]);

  // Track initial state for change detection
  const [initialState, setInitialState] = useState({
    rules: initialRules || {
      atmosphere: '',
      terminology: [],
      speakerIdentification: [],
      formattingConventions: [],
      spellingAndGrammar: [],
      relationships: [],
      additionalNotes: []
    },
    presetId: 'custom'
  });

  // Get all available presets (built-in + user)
  const allPresets = useMemo(() => [...PROMPT_PRESETS, ...userPromptPresets], [userPromptPresets]);

  // Function to check if there are changes
  const hasChanges = useMemo(() => {
    // Deep compare rules
    const rulesChanged = JSON.stringify(rules) !== JSON.stringify(initialState.rules);

    // Check if preset changed
    const presetChanged = currentPresetId !== initialState.presetId;

    return rulesChanged || presetChanged;
  }, [rules, currentPresetId, initialState]);

<<<<<<< HEAD
=======
  // Initialize countdown if triggered by autoflow
  useEffect(() => {
    if (isOpen) {
      // Check if this was triggered by autoflow with countdown
      const shouldShowCountdown = sessionStorage.getItem('show_rules_editor_countdown') === 'true';
      
      if (shouldShowCountdown && !userInteracted) {
        const timeoutSetting = localStorage.getItem('video_analysis_timeout') || '10';
        
        if (timeoutSetting !== 'none') {
          if (timeoutSetting === 'infinite') {
            // For infinite countdown, just show a static message, no countdown
            setShowCountdown(true);
            setCountdown(-1); // Use -1 to indicate infinite
          } else {
            const seconds = parseInt(timeoutSetting, 10);
            if (!isNaN(seconds) && seconds > 0) {
              setShowCountdown(true);
              setCountdown(seconds);
            
              // Set up the countdown interval
              countdownIntervalRef.current = setInterval(() => {
                setCountdown(prev => {
                  if (prev <= 1) {
                    clearInterval(countdownIntervalRef.current);
                    return 0;
                  }
                  return prev - 1;
                });
              }, 1000);
              
              // Set up the auto-save timeout
              countdownTimeoutRef.current = setTimeout(() => {
                if (!userInteracted) {
                  console.log('[TranscriptionRulesEditor] Countdown completed, auto-saving...');
                  handleSave();
                }
              }, seconds * 1000);
            }
          }
        }
      }
    }
    
    return () => {
      // Cleanup countdown when modal closes
      if (countdownIntervalRef.current) {
        clearInterval(countdownIntervalRef.current);
        countdownIntervalRef.current = null;
      }
      if (countdownTimeoutRef.current) {
        clearTimeout(countdownTimeoutRef.current);
        countdownTimeoutRef.current = null;
      }
      // Clean up the flag
      if (!isOpen) {
        sessionStorage.removeItem('show_rules_editor_countdown');
      }
    };
  }, [isOpen, userInteracted]);
  
  // Stop countdown on user interaction
  const handleUserInteraction = () => {
    if (showCountdown && !userInteracted) {
      setUserInteracted(true);
      setShowCountdown(false);
      setCountdown(null);
      
      // Clear the intervals
      if (countdownIntervalRef.current) {
        clearInterval(countdownIntervalRef.current);
        countdownIntervalRef.current = null;
      }
      if (countdownTimeoutRef.current) {
        clearTimeout(countdownTimeoutRef.current);
        countdownTimeoutRef.current = null;
      }
      
      console.log('[TranscriptionRulesEditor] User interaction detected, countdown cancelled');
    }
  };
  
>>>>>>> 17be6d47
  // Effect to determine the current preset and set initial state - run only once on mount
  useEffect(() => {
    // First check if there's a session-specific preset (from analysis)
    const sessionPresetId = sessionStorage.getItem('current_session_preset_id');
    let detectedPresetId = 'custom';

    if (sessionPresetId) {
      console.log('[TranscriptionRulesEditor] Using analysis-recommended preset:', sessionPresetId);
      detectedPresetId = sessionPresetId;
      setCurrentPresetId(sessionPresetId);
    } else {
      // If no session preset, try to determine from the stored prompt
      const storedPrompt = localStorage.getItem('transcription_prompt');

      // Get current presets (PROMPT_PRESETS + user presets)
      const currentPresets = [...PROMPT_PRESETS, ...getUserPromptPresets()];

      // Find a preset that matches the stored prompt
      const matchingPreset = currentPresets.find(preset => preset.prompt === storedPrompt);

      if (matchingPreset) {
        console.log('[TranscriptionRulesEditor] Using preset from stored prompt:', matchingPreset.id);
        detectedPresetId = matchingPreset.id;
        setCurrentPresetId(matchingPreset.id);
      } else {
        // If no matching preset, it's a custom prompt
        console.log('[TranscriptionRulesEditor] Using custom prompt');
        setCurrentPresetId('custom');
      }
    }

    // Set initial state for change tracking
    setInitialState({
      rules: initialRules || {
        atmosphere: '',
        terminology: [],
        speakerIdentification: [],
        formattingConventions: [],
        spellingAndGrammar: [],
        relationships: [],
        additionalNotes: []
      },
      presetId: detectedPresetId
    });

    // Load user presets
    setUserPromptPresets(getUserPromptPresets());
  }, []); // Empty dependency array - run only once on mount

  // Handle ESC key to close modal
  useEffect(() => {
    const handleKeyDown = (event) => {
      if (event.key === 'Escape' && isOpen) {
        handleCancel();
      }
    };

    if (isOpen) {
      document.addEventListener('keydown', handleKeyDown);
    }

    return () => {
      document.removeEventListener('keydown', handleKeyDown);
    };
  }, [isOpen]);

  // Handle atmosphere change
  const handleAtmosphereChange = (e) => {
    handleUserInteraction();
    setRules({
      ...rules,
      atmosphere: e.target.value
    });
  };

  // Handle array item change
  const handleArrayItemChange = (category, index, field, value) => {
    handleUserInteraction();
    const updatedArray = [...rules[category]];

    if (field) {
      // For objects in arrays (terminology, speakerIdentification)
      updatedArray[index] = {
        ...updatedArray[index],
        [field]: value
      };
    } else {
      // For simple string arrays
      updatedArray[index] = value;
    }

    setRules({
      ...rules,
      [category]: updatedArray
    });
  };

  // Add new item to array
  const addArrayItem = (category, template) => {
    handleUserInteraction();
    setRules({
      ...rules,
      [category]: [...(rules[category] || []), template]
    });
  };

  // Remove item from array
  const removeArrayItem = (category, index) => {
    handleUserInteraction();
    const updatedArray = [...rules[category]];
    updatedArray.splice(index, 1);

    setRules({
      ...rules,
      [category]: updatedArray
    });
  };

  // Handle save
  const handleSave = () => {
    onSave(rules);
    onClose('save');
  };

  // Handle cancel
  const handleCancel = () => {
    if (onCancel) {
      onCancel();
    }
    onClose('cancel');
  };

  // Handle changing the prompt preset
  const handleChangePrompt = (e) => {
    handleUserInteraction();
    const newPresetId = e.target.value;
    setCurrentPresetId(newPresetId);

    if (newPresetId === 'custom') {
      // For custom preset, do nothing as we're keeping the current prompt
      return;
    }

    // Find the preset
    const preset = allPresets.find(p => p.id === newPresetId);
    if (preset && onChangePrompt) {
      // If it's a session preset, update session storage
      if (sessionStorage.getItem('current_session_preset_id')) {
        sessionStorage.setItem('current_session_preset_id', newPresetId);
        sessionStorage.setItem('current_session_prompt', preset.prompt);
      } else {
        // Otherwise update localStorage
        localStorage.setItem('transcription_prompt', preset.prompt);
      }

      // Call the callback to update the prompt in the parent component
      onChangePrompt(preset);
    }
  };

  // Get preset title based on ID
  const getPresetTitle = (presetId) => {
    if (presetId === 'custom') {
      return t('settings.promptFromSettings', 'Prompt from settings');
    }

    const preset = allPresets.find(p => p.id === presetId);
    if (!preset) return presetId;

    switch (preset.id) {
      case 'general':
        return t('settings.presetGeneralPurpose', 'General purpose');
      case 'extract-text':
        return t('settings.presetExtractText', 'Extract text');
      case 'focus-lyrics':
        return t('settings.presetFocusLyrics', 'Focus on Lyrics');
      case 'describe-video':
        return t('settings.presetDescribeVideo', 'Describe video');
      case 'translate-directly':
        return t('settings.presetTranslateDirectly', 'Translate directly');
      case 'chaptering':
        return t('settings.presetChaptering', 'Chaptering');
      case 'diarize-speakers':
        return t('settings.presetIdentifySpeakers', 'Identify Speakers');
      default:
        return preset.title || presetId;
    }
  };

  if (!isOpen) return null;

  return (
    <div className="rules-editor-overlay" onClick={handleUserInteraction}>
      <div className={`rules-editor-modal ${showCountdown ? 'with-countdown' : ''}`} onClick={(e) => {
        e.stopPropagation();
        handleUserInteraction();
      }}>
        {showCountdown && (
          <div className="countdown-banner" onClick={handleUserInteraction}>
            <div className="countdown-content">
              {countdown === -1 ? (
                <>
                  <span className="countdown-text">
                    {t('rulesEditor.waitingForAction', 'Waiting for your action')}
                  </span>
                  <span className="countdown-hint">
                    {t('rulesEditor.clickToEdit', '(click to start editing)')}
                  </span>
                </>
              ) : (
                <>
                  <span className="countdown-text">
                    {t('rulesEditor.autoSaveCountdown', 'Auto-saving in')}
                  </span>
                  <span className="countdown-number" data-content={countdown}>{countdown}</span>
                  <span className="countdown-text">
                    {t('rulesEditor.seconds', 'seconds')}
                  </span>
                  <span className="countdown-hint">
                    {t('rulesEditor.clickToCancel', '(click anywhere to cancel)')}
                  </span>
                </>
              )}
            </div>
            {countdown !== -1 && (
              <div className="countdown-progress">
                <div 
                  className="countdown-progress-bar" 
                  style={{ 
                    width: `${((parseInt(localStorage.getItem('video_analysis_timeout') || '10', 10) - countdown) / parseInt(localStorage.getItem('video_analysis_timeout') || '10', 10)) * 100}%` 
                  }}
                />
              </div>
            )}
          </div>
        )}
        <div className="modal-header">
          <h2>{t('rulesEditor.title', 'Edit Transcription Rules')}</h2>
          <CloseButton onClick={handleCancel} variant="modal" size="medium" />
        </div>

        <div className="prompt-preset-selector">
          <div className="prompt-preset-label">
            {t('rulesEditor.currentPrompt', 'Current Prompt Preset')}:
          </div>
          <div className="prompt-preset-dropdown">
            <CustomDropdown
              value={currentPresetId}
              onChange={(value) => handleChangePrompt({ target: { value } })}
<<<<<<< HEAD
              options={[
                // Prompt from settings option
                { value: 'custom', label: t('settings.promptFromSettings', 'Prompt from settings') },

                // Built-in presets with prefix
                ...PROMPT_PRESETS.map(preset => ({
                  value: preset.id,
                  label: `📋 ${getPresetTitle(preset.id)}`
                })),

                // User presets with prefix
                ...userPromptPresets.map(preset => ({
                  value: preset.id,
                  label: `👤 ${preset.title}`
=======
              onClick={handleUserInteraction}
              options={[
                // Prompt from settings option with sliders/settings icon
                { 
                  value: 'custom', 
                  label: (
                    <span style={{ display: 'inline-flex', alignItems: 'center' }}>
                      <svg xmlns="http://www.w3.org/2000/svg" width="16" height="16" viewBox="0 0 24 24" fill="none" stroke="currentColor" strokeWidth="2" strokeLinecap="round" strokeLinejoin="round" style={{ display: 'inline-block', verticalAlign: 'middle', marginRight: '6px' }}>
                        <line x1="4" y1="21" x2="4" y2="14"></line>
                        <line x1="4" y1="10" x2="4" y2="3"></line>
                        <line x1="12" y1="21" x2="12" y2="12"></line>
                        <line x1="12" y1="8" x2="12" y2="3"></line>
                        <line x1="20" y1="21" x2="20" y2="16"></line>
                        <line x1="20" y1="12" x2="20" y2="3"></line>
                        <line x1="1" y1="14" x2="7" y2="14"></line>
                        <line x1="9" y1="8" x2="15" y2="8"></line>
                        <line x1="17" y1="16" x2="23" y2="16"></line>
                      </svg>
                      {t('settings.promptFromSettings', 'Prompt from settings')}
                    </span>
                  )
                },

                // Built-in presets with unique SVG icons
                ...PROMPT_PRESETS.map(preset => {
                  // Create unique SVG icon for each preset as React element
                  let IconComponent = null;
                  
                  switch (preset.id) {
                    case 'general':
                      // General purpose - grid/dashboard icon
                      IconComponent = () => (
                        <svg xmlns="http://www.w3.org/2000/svg" width="16" height="16" viewBox="0 0 24 24" fill="none" stroke="currentColor" strokeWidth="2" strokeLinecap="round" strokeLinejoin="round" style={{ display: 'inline-block', verticalAlign: 'middle', marginRight: '6px' }}>
                          <rect x="3" y="3" width="7" height="7"></rect>
                          <rect x="14" y="3" width="7" height="7"></rect>
                          <rect x="14" y="14" width="7" height="7"></rect>
                          <rect x="3" y="14" width="7" height="7"></rect>
                        </svg>
                      );
                      break;
                    case 'extract-text':
                      // Extract text - document with text lines icon
                      IconComponent = () => (
                        <svg xmlns="http://www.w3.org/2000/svg" width="16" height="16" viewBox="0 0 24 24" fill="none" stroke="currentColor" strokeWidth="2" strokeLinecap="round" strokeLinejoin="round" style={{ display: 'inline-block', verticalAlign: 'middle', marginRight: '6px' }}>
                          <path d="M14 2H6a2 2 0 0 0-2 2v16a2 2 0 0 0 2 2h12a2 2 0 0 0 2-2V8z"></path>
                          <polyline points="14 2 14 8 20 8"></polyline>
                          <line x1="16" y1="13" x2="8" y2="13"></line>
                          <line x1="16" y1="17" x2="8" y2="17"></line>
                          <polyline points="10 9 9 9 8 9"></polyline>
                        </svg>
                      );
                      break;
                    case 'focus-lyrics':
                      // Focus on lyrics - music note icon
                      IconComponent = () => (
                        <svg xmlns="http://www.w3.org/2000/svg" width="16" height="16" viewBox="0 0 24 24" fill="none" stroke="currentColor" strokeWidth="2" strokeLinecap="round" strokeLinejoin="round" style={{ display: 'inline-block', verticalAlign: 'middle', marginRight: '6px' }}>
                          <path d="M9 18V5l12-2v13"></path>
                          <circle cx="6" cy="18" r="3"></circle>
                          <circle cx="18" cy="16" r="3"></circle>
                        </svg>
                      );
                      break;
                    case 'describe-video':
                      // Describe video - camera/video icon
                      IconComponent = () => (
                        <svg xmlns="http://www.w3.org/2000/svg" width="16" height="16" viewBox="0 0 24 24" fill="none" stroke="currentColor" strokeWidth="2" strokeLinecap="round" strokeLinejoin="round" style={{ display: 'inline-block', verticalAlign: 'middle', marginRight: '6px' }}>
                          <rect x="2" y="7" width="14" height="10" rx="2" ry="2"></rect>
                          <path d="M16 7l5-3v10l-5-3z"></path>
                        </svg>
                      );
                      break;
                    case 'translate-directly':
                      // Translate directly - globe/language icon
                      IconComponent = () => (
                        <svg xmlns="http://www.w3.org/2000/svg" width="16" height="16" viewBox="0 0 24 24" fill="none" stroke="currentColor" strokeWidth="2" strokeLinecap="round" strokeLinejoin="round" style={{ display: 'inline-block', verticalAlign: 'middle', marginRight: '6px' }}>
                          <circle cx="12" cy="12" r="10"></circle>
                          <line x1="2" y1="12" x2="22" y2="12"></line>
                          <path d="M12 2a15.3 15.3 0 0 1 4 10 15.3 15.3 0 0 1-4 10 15.3 15.3 0 0 1-4-10 15.3 15.3 0 0 1 4-10z"></path>
                        </svg>
                      );
                      break;
                    case 'chaptering':
                      // Chaptering - list/bookmark icon
                      IconComponent = () => (
                        <svg xmlns="http://www.w3.org/2000/svg" width="16" height="16" viewBox="0 0 24 24" fill="none" stroke="currentColor" strokeWidth="2" strokeLinecap="round" strokeLinejoin="round" style={{ display: 'inline-block', verticalAlign: 'middle', marginRight: '6px' }}>
                          <path d="M19 21l-7-5-7 5V5a2 2 0 0 1 2-2h10a2 2 0 0 1 2 2z"></path>
                        </svg>
                      );
                      break;
                    case 'diarize-speakers':
                      // Identify speakers - users/people icon
                      IconComponent = () => (
                        <svg xmlns="http://www.w3.org/2000/svg" width="16" height="16" viewBox="0 0 24 24" fill="none" stroke="currentColor" strokeWidth="2" strokeLinecap="round" strokeLinejoin="round" style={{ display: 'inline-block', verticalAlign: 'middle', marginRight: '6px' }}>
                          <path d="M17 21v-2a4 4 0 0 0-4-4H5a4 4 0 0 0-4 4v2"></path>
                          <circle cx="9" cy="7" r="4"></circle>
                          <path d="M23 21v-2a4 4 0 0 0-3-3.87"></path>
                          <path d="M16 3.13a4 4 0 0 1 0 7.75"></path>
                        </svg>
                      );
                      break;
                    default:
                      // Default clipboard icon for unknown presets
                      IconComponent = () => (
                        <svg xmlns="http://www.w3.org/2000/svg" width="16" height="16" viewBox="0 0 24 24" fill="none" stroke="currentColor" strokeWidth="2" strokeLinecap="round" strokeLinejoin="round" style={{ display: 'inline-block', verticalAlign: 'middle', marginRight: '6px' }}>
                          <path d="M16 4h2a2 2 0 0 1 2 2v14a2 2 0 0 1-2 2H6a2 2 0 0 1-2-2V6a2 2 0 0 1 2-2h2"></path>
                          <rect x="8" y="2" width="8" height="4" rx="1" ry="1"></rect>
                        </svg>
                      );
                  }
                  
                  return {
                    value: preset.id,
                    label: (
                      <span style={{ display: 'inline-flex', alignItems: 'center' }}>
                        {IconComponent && <IconComponent />}
                        {getPresetTitle(preset.id)}
                      </span>
                    )
                  };
                }),

                // User presets with user icon
                ...userPromptPresets.map(preset => ({
                  value: preset.id,
                  label: (
                    <span style={{ display: 'inline-flex', alignItems: 'center' }}>
                      <svg xmlns="http://www.w3.org/2000/svg" width="16" height="16" viewBox="0 0 24 24" fill="none" stroke="currentColor" strokeWidth="2" strokeLinecap="round" strokeLinejoin="round" style={{ display: 'inline-block', verticalAlign: 'middle', marginRight: '6px' }}>
                        <path d="M20 21v-2a4 4 0 0 0-4-4H8a4 4 0 0 0-4 4v2"></path>
                        <circle cx="12" cy="7" r="4"></circle>
                      </svg>
                      {preset.title}
                    </span>
                  )
>>>>>>> 17be6d47
                }))
              ]}
              placeholder={t('settings.selectPreset', 'Select Preset')}
            />
          </div>
        </div>

        <div className="modal-content">
          <div className="rules-editor-section">
            <h3>{t('videoAnalysis.atmosphere', 'Atmosphere')}</h3>
            <textarea
              value={rules.atmosphere || ''}
              onChange={handleAtmosphereChange}
              onClick={handleUserInteraction}
              onFocus={handleUserInteraction}
              placeholder={t('rulesEditor.atmospherePlaceholder', 'Description of the setting or context...')}
              rows={3}
            />
          </div>

          <div className="rules-editor-section">
            <h3>{t('videoAnalysis.terminology', 'Terminology & Proper Nouns')}</h3>
            <p className="section-description">{t('rulesEditor.terminologyDescription', 'Add specialized terms, proper nouns, and their definitions')}</p>

            {(rules.terminology || []).map((term, index) => (
              <div key={index} className="array-item-row">
                <div className="term-inputs">
                  <input
                    value={term.term || ''}
                    onChange={(e) => handleArrayItemChange('terminology', index, 'term', e.target.value)}
                    onClick={handleUserInteraction}
                    onFocus={handleUserInteraction}
                    placeholder={t('rulesEditor.termPlaceholder', 'Term')}
                  />
                  <input
                    value={term.definition || ''}
                    onChange={(e) => handleArrayItemChange('terminology', index, 'definition', e.target.value)}
                    onClick={handleUserInteraction}
                    onFocus={handleUserInteraction}
                    placeholder={t('rulesEditor.definitionPlaceholder', 'Definition')}
                    className="definition-input"
                  />
                </div>
                <button
                  className="remove-item-button"
                  onClick={() => {
                    handleUserInteraction();
                    removeArrayItem('terminology', index);
                  }}
                >
                  <svg xmlns="http://www.w3.org/2000/svg" height="16px" viewBox="0 -960 960 960" width="16px" fill="currentColor">
                    <path d="M480-392 300-212q-18 18-44 18t-44-18q-18-18-18-44t18-44l180-180-180-180q-18-18-18-44t18-44q18-18 44-18t44 18l180 180 180-180q18-18 44-18t44 18q18 18 18 44t-18 44L568-480l180 180q18 18 18 44t-18 44q-18 18-44 18t-44-18L480-392Z"/>
                  </svg>
                </button>
              </div>
            ))}

            <button
              className="add-item-button"
              onClick={() => {
                handleUserInteraction();
                addArrayItem('terminology', { term: '', definition: '' });
              }}
            >
              {t('rulesEditor.addTerm', '+ Add Term')}
            </button>
          </div>

          <div className="rules-editor-section">
            <h3>{t('videoAnalysis.speakerIdentification', 'Speaker Identification')}</h3>
            <p className="section-description">{t('rulesEditor.speakersDescription', 'Add information about different speakers')}</p>

            {(rules.speakerIdentification || []).map((speaker, index) => (
              <div key={index} className="array-item-row">
                <div className="term-inputs">
                  <input
                    value={speaker.speakerId || ''}
                    onChange={(e) => handleArrayItemChange('speakerIdentification', index, 'speakerId', e.target.value)}
                    placeholder={t('rulesEditor.speakerIdPlaceholder', 'Speaker ID (e.g., "Speaker 1", "John")')}
                  />
                  <input
                    value={speaker.description || ''}
                    onChange={(e) => handleArrayItemChange('speakerIdentification', index, 'description', e.target.value)}
                    placeholder={t('rulesEditor.speakerDescPlaceholder', 'Description')}
                    className="definition-input"
                  />
                </div>
                <button
                  className="remove-item-button"
                  onClick={() => removeArrayItem('speakerIdentification', index)}
                >
                  <svg xmlns="http://www.w3.org/2000/svg" height="16px" viewBox="0 -960 960 960" width="16px" fill="currentColor">
                    <path d="M480-392 300-212q-18 18-44 18t-44-18q-18-18-18-44t18-44l180-180-180-180q-18-18-18-44t18-44q18-18 44-18t44 18l180 180 180-180q18-18 44-18t44 18q18 18 18 44t-18 44L568-480l180 180q18 18 18 44t-18 44q-18 18-44 18t-44-18L480-392Z"/>
                  </svg>
                </button>
              </div>
            ))}

            <button
              className="add-item-button"
              onClick={() => addArrayItem('speakerIdentification', { speakerId: '', description: '' })}
            >
              {t('rulesEditor.addSpeaker', '+ Add Speaker')}
            </button>
          </div>

          <div className="rules-editor-section">
            <h3>{t('videoAnalysis.formattingConventions', 'Formatting & Style Conventions')}</h3>
            <p className="section-description">{t('rulesEditor.formattingDescription', 'Add formatting and style rules')}</p>

            {(rules.formattingConventions || []).map((convention, index) => (
              <div key={index} className="array-item-row">
                <input
                  value={convention || ''}
                  onChange={(e) => handleArrayItemChange('formattingConventions', index, null, e.target.value)}
                  placeholder={t('rulesEditor.conventionPlaceholder', 'Formatting rule...')}
                  className="full-width-input"
                />
                <button
                  className="remove-item-button"
                  onClick={() => removeArrayItem('formattingConventions', index)}
                >
                  <svg xmlns="http://www.w3.org/2000/svg" height="16px" viewBox="0 -960 960 960" width="16px" fill="currentColor">
                    <path d="M480-392 300-212q-18 18-44 18t-44-18q-18-18-18-44t18-44l180-180-180-180q-18-18-18-44t18-44q18-18 44-18t44 18l180 180 180-180q18-18 44-18t44 18q18 18 18 44t-18 44L568-480l180 180q18 18 18 44t-18 44q-18 18-44 18t-44-18L480-392Z"/>
                  </svg>
                </button>
              </div>
            ))}

            <button
              className="add-item-button"
              onClick={() => addArrayItem('formattingConventions', '')}
            >
              {t('rulesEditor.addFormatting', '+ Add Formatting Rule')}
            </button>
          </div>

          <div className="rules-editor-section">
            <h3>{t('videoAnalysis.spellingAndGrammar', 'Spelling, Grammar & Punctuation')}</h3>
            <p className="section-description">{t('rulesEditor.spellingDescription', 'Add spelling, grammar, and punctuation rules')}</p>

            {(rules.spellingAndGrammar || []).map((rule, index) => (
              <div key={index} className="array-item-row">
                <input
                  value={rule || ''}
                  onChange={(e) => handleArrayItemChange('spellingAndGrammar', index, null, e.target.value)}
                  placeholder={t('rulesEditor.spellingRulePlaceholder', 'Spelling or grammar rule...')}
                  className="full-width-input"
                />
                <button
                  className="remove-item-button"
                  onClick={() => removeArrayItem('spellingAndGrammar', index)}
                >
                  <svg xmlns="http://www.w3.org/2000/svg" height="16px" viewBox="0 -960 960 960" width="16px" fill="currentColor">
                    <path d="M480-392 300-212q-18 18-44 18t-44-18q-18-18-18-44t18-44l180-180-180-180q-18-18-18-44t18-44q18-18 44-18t44 18l180 180 180-180q18-18 44-18t44 18q18 18 18 44t-18 44L568-480l180 180q18 18 18 44t-18 44q-18 18-44 18t-44-18L480-392Z"/>
                  </svg>
                </button>
              </div>
            ))}

            <button
              className="add-item-button"
              onClick={() => addArrayItem('spellingAndGrammar', '')}
            >
              {t('rulesEditor.addSpellingRule', '+ Add Spelling/Grammar Rule')}
            </button>
          </div>

          <div className="rules-editor-section">
            <h3>{t('videoAnalysis.relationships', 'Relationships & Social Hierarchy')}</h3>
            <p className="section-description">{t('rulesEditor.relationshipsDescription', 'Add information about relationships between people')}</p>

            {(rules.relationships || []).map((relationship, index) => (
              <div key={index} className="array-item-row">
                <input
                  value={relationship || ''}
                  onChange={(e) => handleArrayItemChange('relationships', index, null, e.target.value)}
                  placeholder={t('rulesEditor.relationshipPlaceholder', 'Relationship information...')}
                  className="full-width-input"
                />
                <button
                  className="remove-item-button"
                  onClick={() => removeArrayItem('relationships', index)}
                >
                  <svg xmlns="http://www.w3.org/2000/svg" height="16px" viewBox="0 -960 960 960" width="16px" fill="currentColor">
                    <path d="M480-392 300-212q-18 18-44 18t-44-18q-18-18-18-44t18-44l180-180-180-180q-18-18-18-44t18-44q18-18 44-18t44 18l180 180 180-180q18-18 44-18t44 18q18 18 18 44t-18 44L568-480l180 180q18 18 18 44t-18 44q-18 18-44 18t-44-18L480-392Z"/>
                  </svg>
                </button>
              </div>
            ))}

            <button
              className="add-item-button"
              onClick={() => addArrayItem('relationships', '')}
            >
              {t('rulesEditor.addRelationship', '+ Add Relationship')}
            </button>
          </div>

          <div className="rules-editor-section">
            <h3>{t('videoAnalysis.additionalNotes', 'Additional Notes')}</h3>
            <p className="section-description">{t('rulesEditor.notesDescription', 'Add any other notes for consistent transcription')}</p>

            {(rules.additionalNotes || []).map((note, index) => (
              <div key={index} className="array-item-row">
                <input
                  value={note || ''}
                  onChange={(e) => handleArrayItemChange('additionalNotes', index, null, e.target.value)}
                  placeholder={t('rulesEditor.notePlaceholder', 'Additional note...')}
                  className="full-width-input"
                />
                <button
                  className="remove-item-button"
                  onClick={() => removeArrayItem('additionalNotes', index)}
                >
                  <svg xmlns="http://www.w3.org/2000/svg" height="16px" viewBox="0 -960 960 960" width="16px" fill="currentColor">
                    <path d="M480-392 300-212q-18 18-44 18t-44-18q-18-18-18-44t18-44l180-180-180-180q-18-18-18-44t18-44q18-18 44-18t44 18l180 180 180-180q18-18 44-18t44 18q18 18 18 44t-18 44L568-480l180 180q18 18 18 44t-18 44q-18 18-44 18t-44-18L480-392Z"/>
                  </svg>
                </button>
              </div>
            ))}

            <button
              className="add-item-button"
              onClick={() => addArrayItem('additionalNotes', '')}
            >
              {t('rulesEditor.addNote', '+ Add Note')}
            </button>
          </div>
        </div>

        <div className="modal-footer">
          <button className="cancel-button" onClick={handleCancel}>
            {t('common.cancel', 'Cancel')}
          </button>
          <button
<<<<<<< HEAD
            className={`save-button ${!hasChanges ? 'disabled' : ''}`}
            onClick={handleSave}
            disabled={!hasChanges}
          >
            {t('common.save', 'Save')}
=======
            className={`save-button ${!hasChanges && !showCountdown ? 'disabled' : ''} ${showCountdown ? 'autoflow-active' : ''}`}
            onClick={handleSave}
            disabled={!hasChanges && !showCountdown}
          >
            {showCountdown 
              ? t('rulesEditor.saveContinue', 'Save & Continue')
              : t('common.save', 'Save')
            }
>>>>>>> 17be6d47
          </button>
        </div>
      </div>
    </div>
  );
};

export default TranscriptionRulesEditor;<|MERGE_RESOLUTION|>--- conflicted
+++ resolved
@@ -56,8 +56,6 @@
     return rulesChanged || presetChanged;
   }, [rules, currentPresetId, initialState]);
 
-<<<<<<< HEAD
-=======
   // Initialize countdown if triggered by autoflow
   useEffect(() => {
     if (isOpen) {
@@ -140,7 +138,6 @@
     }
   };
   
->>>>>>> 17be6d47
   // Effect to determine the current preset and set initial state - run only once on mount
   useEffect(() => {
     // First check if there's a session-specific preset (from analysis)
@@ -390,22 +387,6 @@
             <CustomDropdown
               value={currentPresetId}
               onChange={(value) => handleChangePrompt({ target: { value } })}
-<<<<<<< HEAD
-              options={[
-                // Prompt from settings option
-                { value: 'custom', label: t('settings.promptFromSettings', 'Prompt from settings') },
-
-                // Built-in presets with prefix
-                ...PROMPT_PRESETS.map(preset => ({
-                  value: preset.id,
-                  label: `📋 ${getPresetTitle(preset.id)}`
-                })),
-
-                // User presets with prefix
-                ...userPromptPresets.map(preset => ({
-                  value: preset.id,
-                  label: `👤 ${preset.title}`
-=======
               onClick={handleUserInteraction}
               options={[
                 // Prompt from settings option with sliders/settings icon
@@ -539,7 +520,6 @@
                       {preset.title}
                     </span>
                   )
->>>>>>> 17be6d47
                 }))
               ]}
               placeholder={t('settings.selectPreset', 'Select Preset')}
@@ -776,13 +756,6 @@
             {t('common.cancel', 'Cancel')}
           </button>
           <button
-<<<<<<< HEAD
-            className={`save-button ${!hasChanges ? 'disabled' : ''}`}
-            onClick={handleSave}
-            disabled={!hasChanges}
-          >
-            {t('common.save', 'Save')}
-=======
             className={`save-button ${!hasChanges && !showCountdown ? 'disabled' : ''} ${showCountdown ? 'autoflow-active' : ''}`}
             onClick={handleSave}
             disabled={!hasChanges && !showCountdown}
@@ -791,7 +764,6 @@
               ? t('rulesEditor.saveContinue', 'Save & Continue')
               : t('common.save', 'Save')
             }
->>>>>>> 17be6d47
           </button>
         </div>
       </div>
