import React, { useEffect, useCallback, useRef, useState } from 'react';
import { createPortal } from 'react-dom';
import { useTranslation } from 'react-i18next';

// Import utility modules
import { getVisibleTimeRange, calculateVisibleTimeRange } from './utils/TimelineCalculations';
import { drawTimeline } from './utils/TimelineDrawing';
import { centerTimelineOnTime as centerTimeOnTime, handleTimelineClick as handleClick, animateZoom as animateZoomTo } from './utils/TimelineInteractions';

// Import volume visualizer
import VolumeVisualizer from './VolumeVisualizer';

// Import optimized video streaming utilities
import { clearUnusedChunks } from '../../utils/optimizedVideoStreaming';

// Import LiquidGlass component
import LiquidGlass from '../common/LiquidGlass';

const TimelineVisualization = ({
  lyrics,
  currentTime,
  duration,
  onTimelineClick,
  zoom,
  setZoom,
  panOffset,
  setPanOffset,
  centerOnTime, // Prop to center the view on a specific time
  timeFormat = 'seconds', // Prop to control time display format
  videoSource, // Video source URL for audio analysis
  showWaveformLongVideos = false, // Whether to show waveform for videos longer than 30 minutes
  onSegmentSelect, // Callback for when a segment is selected via drag
  selectedSegment = null, // Currently selected segment { start, end }
  isProcessingSegment = false, // New prop to indicate if processing is active
  onClearRange = null, // Clear subtitles inside selected range
  onMoveRange = null, // Move subtitles inside selected range by delta (legacy, optional)
  onBeginMoveRange = null, // Start live move preview
  onPreviewMoveRange = null, // Update live move preview with delta seconds
  onCommitMoveRange = null, // Commit the live move on mouse up
<<<<<<< HEAD
  onCancelMoveRange = null // Cancel live move preview
=======
  onCancelMoveRange = null, // Cancel live move preview
  onSelectedRangeChange = null // Callback to notify parent of selected range changes
>>>>>>> 17be6d47
}) => {
  const { t } = useTranslation();

  const durationRef = useRef(0);

  // Segment selection state
  const [isDraggingSegment, setIsDraggingSegment] = useState(false);
  const [dragStartTime, setDragStartTime] = useState(null);
  const [dragCurrentTime, setDragCurrentTime] = useState(null);
  const dragStartRef = useRef(null);
  const dragCurrentRef = useRef(null);
  const isDraggingRef = useRef(false);

  // Track if dragging has been done in this session
  const [hasDraggedInSession, setHasDraggedInSession] = useState(false);
  const [showDragHint, setShowDragHint] = useState(false);
  const dragHintAnimationRef = useRef(null);
  const [dragHintAnimationTime, setDragHintAnimationTime] = useState(0);
  
  // Animation state for processing
  const [animationTime, setAnimationTime] = useState(0);
  const processingAnimationRef = useRef(null);
  
  // Track new segments for animation (only during streaming)
  const [newSegments, setNewSegments] = useState(new Map());
  const [isStreamingActive, setIsStreamingActive] = useState(false);
  const previousLyricsRef = useRef([]);
  const newSegmentAnimationRef = useRef(null);
  
  // Handle processing animation
  useEffect(() => {
    if (isProcessingSegment) {
      const startTime = performance.now();

      const animate = () => {
        const elapsed = performance.now() - startTime;
        setAnimationTime(elapsed);
        processingAnimationRef.current = requestAnimationFrame(animate);
      };

      processingAnimationRef.current = requestAnimationFrame(animate);

      return () => {
        if (processingAnimationRef.current) {
          cancelAnimationFrame(processingAnimationRef.current);
        }
      };
    } else {
      // Reset animation when processing stops
      setAnimationTime(0);
      if (processingAnimationRef.current) {
        cancelAnimationFrame(processingAnimationRef.current);
      }
    }
  }, [isProcessingSegment]);

  // Handle drag hint animation - show when segment selection is enabled but no dragging has been done
  useEffect(() => {
    if (onSegmentSelect && !hasDraggedInSession) {
      // Start showing the hint after a short delay
      const showTimer = setTimeout(() => {
        setShowDragHint(true);

        const startTime = performance.now();
        const animate = () => {
          const elapsed = performance.now() - startTime;
          setDragHintAnimationTime(elapsed);
          dragHintAnimationRef.current = requestAnimationFrame(animate);
        };

        dragHintAnimationRef.current = requestAnimationFrame(animate);
      }, 2000); // Show hint after 2 seconds

      return () => {
        clearTimeout(showTimer);
        if (dragHintAnimationRef.current) {
          cancelAnimationFrame(dragHintAnimationRef.current);
        }
      };
    } else {
      // Hide hint and stop animation
      setShowDragHint(false);
      if (dragHintAnimationRef.current) {
        cancelAnimationFrame(dragHintAnimationRef.current);
      }
    }
  }, [onSegmentSelect, hasDraggedInSession]);
  
<<<<<<< HEAD
  // Listen for streaming events
  useEffect(() => {
    const handleStreamingStart = () => {
      console.log('[Timeline] Streaming started - enabling segment animations');
      setIsStreamingActive(true);
    };
    
    const handleStreamingComplete = () => {
      console.log('[Timeline] Streaming complete - disabling segment animations');
=======
  // Listen for streaming events and processing ranges
  useEffect(() => {
    const handleStreamingStart = () => {
      // console.log('[Timeline] Streaming started - enabling segment animations');
      setIsStreamingActive(true);
    };
    
    const handleProcessingRanges = (e) => {
      const ranges = (e.detail && e.detail.ranges) || [];
      setProcessingRanges(ranges);
      if (ranges.length > 1) {
        console.log('[Timeline] Parallel processing ranges set:', ranges);
      }
    };
    
    const handleStreamingComplete = () => {
      // console.log('[Timeline] Streaming complete - disabling segment animations');
>>>>>>> 17be6d47
      // Keep animations active for a bit after streaming completes
      setTimeout(() => {
        setIsStreamingActive(false);
        setNewSegments(new Map());
<<<<<<< HEAD
=======
        setProcessingRanges([]);
>>>>>>> 17be6d47
      }, 1000);
    };
    
    // Listen for custom streaming events
    window.addEventListener('streaming-update', handleStreamingStart);
    window.addEventListener('streaming-complete', handleStreamingComplete);
    window.addEventListener('save-after-streaming', handleStreamingComplete);
<<<<<<< HEAD
=======
    window.addEventListener('processing-ranges', handleProcessingRanges);
>>>>>>> 17be6d47
    
    return () => {
      window.removeEventListener('streaming-update', handleStreamingStart);
      window.removeEventListener('streaming-complete', handleStreamingComplete);
      window.removeEventListener('save-after-streaming', handleStreamingComplete);
<<<<<<< HEAD
=======
      window.removeEventListener('processing-ranges', handleProcessingRanges);
>>>>>>> 17be6d47
    };
  }, []);
  
  // Track new segments only during streaming
  useEffect(() => {
    // Only track changes if streaming is active
    if (!isStreamingActive) {
      previousLyricsRef.current = [...lyrics];
      return;
    }
    
    const previousLyrics = previousLyricsRef.current;
    const newSegmentMap = new Map();
    
    // Find segments that are new (not in previous lyrics)
    lyrics.forEach(lyric => {
      const isNew = !previousLyrics.some(prev => 
        prev.start === lyric.start && 
        prev.end === lyric.end && 
        prev.text === lyric.text
      );
      
      if (isNew) {
        // Mark this segment as new with current timestamp
        newSegmentMap.set(`${lyric.start}-${lyric.end}`, {
          startTime: performance.now(),
          lyric: lyric
        });
      }
    });
    
    // Merge with existing new segments (keep animations running)
    if (newSegmentMap.size > 0) {
      setNewSegments(prevMap => {
        const mergedMap = new Map(prevMap);
        
        // Add new segments
        newSegmentMap.forEach((value, key) => {
          if (!mergedMap.has(key)) {
            mergedMap.set(key, value);
          }
        });
        
        // Remove segments that have finished animating (after 800ms)
        const now = performance.now();
        mergedMap.forEach((value, key) => {
          if (now - value.startTime > 800) {
            mergedMap.delete(key);
          }
        });
        
        return mergedMap;
      });
    }
    
    // Update previous lyrics reference
    previousLyricsRef.current = [...lyrics];
  }, [lyrics, isStreamingActive]);

  // Calculate minimum zoom level - now always return 1 to allow 100% zoom
  const calculateMinZoom = (duration) => {
    return 1; // Always allow 100% zoom (showing entire timeline)
  };

  // Get current video duration from the video element
  useEffect(() => {
    const videoElement = document.querySelector('video');
    if (videoElement) {
      const updateDuration = () => {
        if (videoElement.duration && !isNaN(videoElement.duration)) {
          durationRef.current = videoElement.duration;

          // No longer enforce minimum zoom level
          // Allow users to zoom out to 100% for any video duration
        }
      };

      // Update duration when metadata is loaded
      videoElement.addEventListener('loadedmetadata', updateDuration);

      // Check if duration is already available
      if (videoElement.duration && !isNaN(videoElement.duration)) {
        updateDuration();
      }

      return () => {
        videoElement.removeEventListener('loadedmetadata', updateDuration);
      };
    }
  }, [zoom, setZoom]);

  // Update durationRef when video metadata is loaded
  useEffect(() => {
    const videoElement = document.querySelector('video');
    if (videoElement && videoElement.duration && !isNaN(videoElement.duration)) {
      durationRef.current = videoElement.duration;
    }
  }, []);



  const timelineRef = useRef(null);
  const lastTimeRef = useRef(0);
  const animationFrameRef = useRef(null);
  // Initialize currentZoomRef with the correct zoom level
  const currentZoomRef = useRef(zoom);

  // Update currentZoomRef immediately when zoom prop changes
  useEffect(() => {
    // Use zoom directly without minimum restriction
    currentZoomRef.current = zoom;
  }, [zoom, duration]);
  const autoScrollRef = useRef(null);
  const isScrollingRef = useRef(false);
  const canvasWidthRef = useRef(0);

  // Track the last time the user manually interacted with the timeline
  const lastManualPanTime = useRef(0);

  // Flag to completely disable auto-scrolling
  const disableAutoScroll = useRef(false);

  // Debug counter to track state updates
  const debugCounter = useRef(0);

  // No longer need to enforce minimum zoom
  // Users can zoom out to see the entire timeline

  // Calculate visible time range - simplified without zoom centering logic
  const getTimeRange = useCallback(() => {
    const { start, end, total: timelineEnd, effectiveZoom } = getVisibleTimeRange(lyrics, duration, panOffset, zoom, currentZoomRef.current);

    // Update currentZoomRef to match effective zoom
    currentZoomRef.current = effectiveZoom;

    return { start, end, total: timelineEnd };
  }, [lyrics, duration, panOffset, zoom]);

  // Store the playhead position before zooming
  // This effect is no longer needed since we removed the playhead animation
  useEffect(() => {
    // No-op - we've removed the playhead animation
  }, []);

  // Function to center the timeline view on a specific time
  const centerTimelineOnTime = useCallback((time) => {
    centerTimeOnTime(
      time,
      lyrics,
      duration,
      currentZoomRef.current,
      setPanOffset,
      lastManualPanTime
    );
  }, [lyrics, duration, setPanOffset]);

  // Watch for centerOnTime prop changes
  useEffect(() => {
    if (centerOnTime !== undefined && centerOnTime !== null) {
      centerTimelineOnTime(centerOnTime);
    }
  }, [centerOnTime, centerTimelineOnTime]);

  // Helper function to calculate visible time range with a temporary pan offset
  // This avoids creating a dependency on the state panOffset during active panning
  const getVisibleRangeWithTempOffset = useCallback((tempPanOffset) => {
    return calculateVisibleTimeRange(lyrics, duration, tempPanOffset, currentZoomRef.current);
  }, [lyrics, duration]);

  const [processingRanges, setProcessingRanges] = useState([]);

  // Store the last selected range to show action bar when it includes existing subtitles
  const [actionBarRange, setActionBarRange] = useState(null); // { start, end }
  const [moveDragOffsetPx, setMoveDragOffsetPx] = useState(0);
  const rangePreviewDeltaRef = useRef(0); // seconds delta during move drag
  const [hiddenActionBarRange, setHiddenActionBarRange] = useState(null); // Store range when action bar is hidden
  const isClickingInsideRef = useRef(false); // Track if we're clicking inside the range
  
  // Notify parent component when selected range changes
  useEffect(() => {
    if (onSelectedRangeChange) {
      // Report the active range (either actionBarRange or hiddenActionBarRange)
      const activeRange = actionBarRange || hiddenActionBarRange || selectedSegment;
      onSelectedRangeChange(activeRange);
    }
  }, [actionBarRange, hiddenActionBarRange, selectedSegment, onSelectedRangeChange]);

  // Draw the timeline visualization with optimizations
  const renderTimeline = useCallback((tempPanOffset = null) => {
    const canvas = timelineRef.current;
    if (!canvas) return;

    // Use a default duration if none is provided (for debugging)
    const effectiveDuration = duration || 60; // Default to 60 seconds for testing

    canvasWidthRef.current = canvas.clientWidth;

    // Use the provided temporary pan offset during active panning, or the state value
    const effectivePanOffset = tempPanOffset !== null ? tempPanOffset : panOffset;

    // Get visible time range with the effective pan offset
    const visibleTimeRange = tempPanOffset !== null
      ? getVisibleRangeWithTempOffset(effectivePanOffset)
      : getTimeRange();

    // Prepare segment data for drawing
<<<<<<< HEAD
    const effectiveSelected = actionBarRange
      ? { start: actionBarRange.start + (rangePreviewDeltaRef.current || 0), end: actionBarRange.end + (rangePreviewDeltaRef.current || 0) }
=======
    // Show selection for both actionBarRange and hiddenActionBarRange
    const activeRange = actionBarRange || hiddenActionBarRange;
    const effectiveSelected = activeRange
      ? { start: activeRange.start + (rangePreviewDeltaRef.current || 0), end: activeRange.end + (rangePreviewDeltaRef.current || 0) }
>>>>>>> 17be6d47
      : selectedSegment;
    const segmentData = {
      selectedSegment: effectiveSelected,
      isDraggingSegment,
      dragStartTime,
      dragCurrentTime,
      isProcessing: isProcessingSegment,
      animationTime,
<<<<<<< HEAD
      newSegments: newSegments // Pass new segments for animation
=======
      newSegments: newSegments, // Pass new segments for animation
      processingRanges: processingRanges
>>>>>>> 17be6d47
    };

    // Draw the timeline
    drawTimeline(
      canvas,
      effectiveDuration,
      lyrics,
      currentTime,
      {
        ...visibleTimeRange,
        // Keep a slight top padding (time markers), do not cover segments
        topPadding: 25
      },
      effectivePanOffset,
      tempPanOffset !== null, // isActivePanning
      timeFormat,
      segmentData
    );
<<<<<<< HEAD
  }, [lyrics, currentTime, duration, getTimeRange, panOffset, getVisibleRangeWithTempOffset, timeFormat, selectedSegment, isDraggingSegment, dragStartTime, dragCurrentTime, isProcessingSegment, animationTime, newSegments]);
=======
  }, [lyrics, currentTime, duration, getTimeRange, panOffset, getVisibleRangeWithTempOffset, timeFormat, selectedSegment, isDraggingSegment, dragStartTime, dragCurrentTime, isProcessingSegment, animationTime, newSegments, actionBarRange, hiddenActionBarRange]);
>>>>>>> 17be6d47
  
  // Animate new segments - must be after renderTimeline definition
  useEffect(() => {
    if (newSegments.size > 0) {
      const animate = () => {
        const now = performance.now();
        let hasActiveAnimations = false;
        
        // Check if any animations are still active (800ms duration)
        newSegments.forEach((value) => {
          if (now - value.startTime < 800) {
            hasActiveAnimations = true;
          }
        });
        
        if (hasActiveAnimations) {
          // Trigger re-render to update animations
          renderTimeline();
          newSegmentAnimationRef.current = requestAnimationFrame(animate);
        } else {
          // Clean up finished animations
          setNewSegments(prevMap => {
            const cleanedMap = new Map();
            const now = performance.now();
            prevMap.forEach((value, key) => {
              if (now - value.startTime < 800) {
                cleanedMap.set(key, value);
              }
            });
            return cleanedMap;
          });
        }
      };
      
      newSegmentAnimationRef.current = requestAnimationFrame(animate);
      
      return () => {
        if (newSegmentAnimationRef.current) {
          cancelAnimationFrame(newSegmentAnimationRef.current);
        }
      };
    }
  }, [newSegments, renderTimeline]);
<<<<<<< HEAD

  // Listen for immediate waveform setting changes - must be after renderTimeline definition
  useEffect(() => {
    const handleWaveformLongVideosChange = () => {
      // Force re-render when the setting changes
      if (timelineRef.current) {
        renderTimeline();
      }
    };

    window.addEventListener('waveformLongVideosChanged', handleWaveformLongVideosChange);
    return () => {
      window.removeEventListener('waveformLongVideosChanged', handleWaveformLongVideosChange);
    };
  }, [renderTimeline]);
=======
>>>>>>> 17be6d47

  // Listen for immediate waveform setting changes - must be after renderTimeline definition
  useEffect(() => {
    const handleWaveformLongVideosChange = () => {
      // Force re-render when the setting changes
      if (timelineRef.current) {
        renderTimeline();
      }
    };

    window.addEventListener('waveformLongVideosChanged', handleWaveformLongVideosChange);
    return () => {
      window.removeEventListener('waveformLongVideosChanged', handleWaveformLongVideosChange);
    };
  }, [renderTimeline]);

  // Simple zoom update for programmatic changes (non-user initiated)
  useEffect(() => {
    if (zoom !== currentZoomRef.current) {
      // Just update zoom without centering for programmatic changes
      // User-initiated zoom centering is handled directly in the mouse move handler
      currentZoomRef.current = zoom;
      renderTimeline();
    }
  }, [zoom, renderTimeline]);





  // Clean up animation frame on unmount
  useEffect(() => {
    // Store the ref value in a variable that won't change
    const animationFrameRef2 = animationFrameRef;
    const dragHintAnimationRef2 = dragHintAnimationRef;

    return () => {
      const animationFrame = animationFrameRef2.current;
      if (animationFrame) {
        cancelAnimationFrame(animationFrame);
      }

      const dragHintAnimation = dragHintAnimationRef2.current;
      if (dragHintAnimation) {
        cancelAnimationFrame(dragHintAnimation);
      }
    };
  }, []);

  // Initialize and handle canvas resize
  useEffect(() => {
    if (timelineRef.current) {
      const canvas = timelineRef.current;
      const container = canvas.parentElement;

      const resizeCanvas = () => {
        if (!container) return;

        // Use requestAnimationFrame to ensure layout is complete
        requestAnimationFrame(() => {
          const rect = container.getBoundingClientRect();

          // Set CSS style dimensions to match container
          canvas.style.width = `${rect.width}px`;
          canvas.style.height = '50px';

          // The actual canvas dimensions will be set by TimelineDrawing.js
          // based on clientWidth/clientHeight and DPR
          renderTimeline();
        });
      };

      // Use ResizeObserver for more accurate container size changes
      const resizeObserver = new ResizeObserver(() => {
        resizeCanvas();
      });

      // Observe the container for size changes
      resizeObserver.observe(container);

      // Also listen to window resize as fallback
      window.addEventListener('resize', resizeCanvas);

      // Initial resize
      resizeCanvas();

      return () => {
        resizeObserver.disconnect();
        window.removeEventListener('resize', resizeCanvas);
      };
    }
  }, [renderTimeline]);

  // Add keyboard shortcuts
  useEffect(() => {
    const handleKeyDown = (e) => {
      // Alt+S to toggle auto-scrolling
      if (e.altKey && e.key === 's') {
        disableAutoScroll.current = !disableAutoScroll.current;


        // Show a temporary message on the canvas
        const canvas = timelineRef.current;
        if (canvas) {
          const ctx = canvas.getContext('2d');
          const message = `Auto-scrolling ${disableAutoScroll.current ? 'disabled' : 'enabled'}`;

          // Save current state
          ctx.save();

          // Draw message
          ctx.fillStyle = 'rgba(0, 0, 0, 0.7)';
          ctx.fillRect(10, 10, 200, 30);
          ctx.fillStyle = '#ffffff';
          ctx.font = '14px Arial';
          ctx.fillText(message, 20, 30);

          // Restore state after a delay
          setTimeout(() => {
            ctx.restore();
            renderTimeline();
          }, 1500);
        }
      }
      
      // Ctrl+A to select entire video range
      if (e.ctrlKey && e.key === 'a' && onSegmentSelect && duration) {
        e.preventDefault(); // Prevent default browser select all
        
        console.log('[Timeline] Ctrl+A pressed - selecting entire video range');
        
        // Set drag state to simulate range selection from 0 to duration
        const startTime = 0;
        const endTime = duration;
        
        // Mark that dragging has been done in this session
        setHasDraggedInSession(true);
        
        // Set drag state to show visual selection
        setIsDraggingSegment(true);
        setDragStartTime(startTime);
        setDragCurrentTime(endTime);
        dragStartRef.current = startTime;
        dragCurrentRef.current = endTime;
        isDraggingRef.current = true;
        
        // Force re-render to show selection
        renderTimeline();
        
        console.log('[Timeline] Ctrl+A selection:', startTime.toFixed(2), '-', endTime.toFixed(2), 's');
        
        // Show selection for 500ms, then open modal
        setTimeout(() => {
          // Clean up drag state
          setIsDraggingSegment(false);
          setDragStartTime(null);
          setDragCurrentTime(null);
          dragStartRef.current = null;
          dragCurrentRef.current = null;
          isDraggingRef.current = false;
          
          // Helper function to check if there are subtitles in the range
          const checkForSubtitles = (start, end) => {
            if (!lyrics || lyrics.length === 0) return false;
            // Only consider subtitles fully contained within the range
            return lyrics.some(l => l.start >= start && l.end <= end);
          };
          
          // Check if there are subtitles in the range
          if (checkForSubtitles(startTime, endTime)) {
            // Show action bar instead of opening modal
            setActionBarRange({ start: startTime, end: endTime });
            setHiddenActionBarRange({ start: startTime, end: endTime });
          } else {
            // Open video processing modal for entire range
            onSegmentSelect({ start: startTime, end: endTime });
          }
        }, 500); // 0.5 second delay to show blue highlight
      }
    };

    window.addEventListener('keydown', handleKeyDown);
    return () => {
      window.removeEventListener('keydown', handleKeyDown);
    };
  }, [renderTimeline, onSegmentSelect, duration, lyrics]);

  // Handle timeline updates
  useEffect(() => {
    if (timelineRef.current && (lyrics.length > 0 || onSegmentSelect)) {
      lastTimeRef.current = currentTime;
      renderTimeline();

      // For long videos, optimize memory usage by clearing unused chunks
      if (duration > 1800 && videoSource) { // 30 minutes
        // Clear unused video chunks to free up memory
        clearUnusedChunks(videoSource, currentTime, duration);
      }
    }
  }, [lyrics, currentTime, duration, zoom, panOffset, renderTimeline, videoSource, onSegmentSelect]);

  // Initial render when component mounts or when segment selection is enabled
  useEffect(() => {
    if (timelineRef.current && onSegmentSelect) {
      renderTimeline();
    }
  }, [onSegmentSelect, renderTimeline]);

  // Re-render when drag state changes to show visual feedback
  useEffect(() => {
    if (timelineRef.current && (isDraggingSegment || dragStartTime !== null || dragCurrentTime !== null)) {
      renderTimeline();
    }
  }, [isDraggingSegment, dragStartTime, dragCurrentTime, renderTimeline]);



  // Ensure playhead stays visible by auto-scrolling, but only when absolutely necessary
  useEffect(() => {
    // COMPLETELY DISABLE auto-scroll if:
    // 1. No duration set yet
    // 2. Recently manually interacted with (within last 5 seconds)
    // 3. User has explicitly disabled it
    if (!duration ||
        (performance.now() - lastManualPanTime.current < 5000) ||
        disableAutoScroll.current) {
      return;
    }

    // Only auto-scroll when the playhead is COMPLETELY outside the visible area
    const { start: visibleStart, end: visibleEnd, total: timelineEnd } = getTimeRange();
    if (!isScrollingRef.current &&
        (currentTime < visibleStart || currentTime > visibleEnd) &&
        Math.abs(currentTime - visibleStart) > 5 && // Must be significantly outside
        Math.abs(currentTime - visibleEnd) > 5) {   // Must be significantly outside

      isScrollingRef.current = true;
      debugCounter.current++;


      // Use current zoom directly without minimum restriction
      const effectiveZoom = currentZoomRef.current;

      // Calculate visible duration based on zoom
      const totalVisibleDuration = timelineEnd / effectiveZoom;
      const halfVisibleDuration = totalVisibleDuration / 2;

      // Center the view on the current time
      const targetOffset = Math.max(0, Math.min(currentTime - halfVisibleDuration, timelineEnd - totalVisibleDuration));

      // Don't scroll if we're already close to the target
      if (Math.abs(targetOffset - panOffset) < 1) {
        isScrollingRef.current = false;
        return;
      }

      // Cancel any existing animation
      if (autoScrollRef.current) {
        cancelAnimationFrame(autoScrollRef.current);
      }

      // Set the pan offset directly without animation to avoid shaking
      // This creates a clean jump to the new position without any transition
      setPanOffset(targetOffset);

      // Release the scrolling lock immediately
      setTimeout(() => {
        isScrollingRef.current = false;

      }, 50);
    }

    // Store the ref value in a variable that won't change
    const autoScrollRef2 = autoScrollRef;

    return () => {
      const autoScroll = autoScrollRef2.current;
      if (autoScroll) {
        cancelAnimationFrame(autoScroll);
      }
    };
  }, [currentTime, duration, getTimeRange, panOffset, setPanOffset]);

  // Convert pixel position to time
  const pixelToTime = (pixelX) => {
    const canvas = timelineRef.current;
    const effectiveDuration = duration || 60;
    if (!canvas) return 0;

    const rect = canvas.getBoundingClientRect();
    const relativeX = pixelX - rect.left;
    const timeRange = getTimeRange();
    const timePerPixel = (timeRange.end - timeRange.start) / canvas.clientWidth;

    return Math.max(0, Math.min(effectiveDuration, timeRange.start + (relativeX * timePerPixel)));
<<<<<<< HEAD
  };

  // Handle right-click on selected segment
  const handleContextMenu = (e) => {
    e.preventDefault();
    e.stopPropagation();
    
    // Check if we have a selected segment and the click is within its bounds
    if (selectedSegment && onSegmentSelect) {
      const clickTime = pixelToTime(e.clientX);
      
      // Check if the click is within the selected segment range
      if (clickTime >= selectedSegment.start && clickTime <= selectedSegment.end) {
        console.log('[Timeline] Right-click on selected segment - opening video processing modal');
        // Trigger the segment selection callback to open the modal
        onSegmentSelect(selectedSegment);
      }
    }
=======
>>>>>>> 17be6d47
  };
  
  // Store the last selected range to show action bar when it includes existing subtitles
  const [actionBarRange, setActionBarRange] = useState(null); // { start, end }
  const [moveDragOffsetPx, setMoveDragOffsetPx] = useState(0);
  const rangePreviewDeltaRef = useRef(0); // seconds delta during move drag

  const hasSubtitlesInRange = useCallback((start, end) => {
    if (!lyrics || lyrics.length === 0) return false;
    // Only consider subtitles fully contained within the range
    return lyrics.some(l => l.start >= start && l.end <= end);
  }, [lyrics]);



  // Handle mouse down - supports both click and drag
  const handleMouseDown = (e) => {
    e.preventDefault();
    e.stopPropagation();

    const startTime = pixelToTime(e.clientX);
    const startX = e.clientX;
    let hasMoved = false;
    let dragThreshold = 5; // pixels - minimum movement to consider it a drag

    console.log('[Timeline] Mouse down at time:', startTime.toFixed(2), 's');

    // Initialize drag state for segment selection (if enabled)
    if (onSegmentSelect) {
      setDragStartTime(startTime);
      setDragCurrentTime(startTime);
      dragStartRef.current = startTime;
      dragCurrentRef.current = startTime;
      // Reset any previous action bar until selection decision
      setActionBarRange(null);
      setMoveDragOffsetPx(0);
    }

    const handleMouseMove = (moveEvent) => {
      const deltaX = Math.abs(moveEvent.clientX - startX);

      // Check if we've moved enough to consider this a drag
      if (deltaX > dragThreshold) {
        hasMoved = true;

        // Only handle drag if segment selection is enabled
        if (onSegmentSelect) {
          if (!isDraggingRef.current) {
            setIsDraggingSegment(true);
            isDraggingRef.current = true;
          }

          const currentTime = pixelToTime(moveEvent.clientX);

          // Only update if the time has changed significantly (avoid excessive updates)
          if (Math.abs(currentTime - (dragCurrentRef.current || 0)) > 0.1) {
            setDragCurrentTime(currentTime);
            dragCurrentRef.current = currentTime;
          }
        }
      }
    };

    const handleMouseUp = (upEvent) => {
      if (hasMoved && onSegmentSelect && isDraggingRef.current) {
        // This was a drag - handle segment selection
        console.log('[Timeline] Drag detected - creating segment');

        // Mark that dragging has been done in this session
        setHasDraggedInSession(true);

        if (dragStartRef.current !== null && dragCurrentRef.current !== null) {
          const start = Math.min(dragStartRef.current, dragCurrentRef.current);
          const end = Math.max(dragStartRef.current, dragCurrentRef.current);

          // Only create segment if there's a meaningful duration (at least 1 second)
          if (end - start >= 1) {
            console.log('[Timeline] Selection:', start.toFixed(2), '-', end.toFixed(2), 's');
            if (hasSubtitlesInRange(start, end)) {
              // Show action bar instead of opening modal
              setActionBarRange({ start, end });
            } else {
              onSegmentSelect({ start, end });
            }
          } else {
            console.log('[Timeline] Segment too short, ignoring');
          }
        }
      } else if (!hasMoved) {
        // This was a click - handle timeline seeking
        const clickTime = pixelToTime(upEvent.clientX);
        console.log('[Timeline] Click detected - seeking to:', clickTime.toFixed(2), 's');
        handleClick(
          upEvent,
          timelineRef.current,
          duration,
          onTimelineClick,
          getTimeRange(),
          lastManualPanTime
        );
        // Hide action bar on simple click outside
        setActionBarRange(null);
      }

      // Clean up drag state
      if (onSegmentSelect) {
        setIsDraggingSegment(false);
        setDragStartTime(null);
        setDragCurrentTime(null);
        dragStartRef.current = null;
        dragCurrentRef.current = null;
        isDraggingRef.current = false;
      }

      document.removeEventListener('mousemove', handleMouseMove);
      document.removeEventListener('mouseup', handleMouseUp);
    };

    document.addEventListener('mousemove', handleMouseMove);
    document.addEventListener('mouseup', handleMouseUp);
  };

  // Note: Timeline click handling is now integrated into handleMouseDown
  // to support both click-to-seek and drag-to-select functionality

  // Handle right-click on selected segment
  const handleContextMenu = (e) => {
    e.preventDefault();
    e.stopPropagation();
    
    // Check if we have a selected segment and the click is within its bounds
    if (selectedSegment && onSegmentSelect) {
      const clickTime = pixelToTime(e.clientX);
      
      // Check if the click is within the selected segment range
      if (clickTime >= selectedSegment.start && clickTime <= selectedSegment.end) {
        console.log('[Timeline] Right-click on selected segment - opening video processing modal');
        // Trigger the segment selection callback to open the modal
        onSegmentSelect(selectedSegment);
      }
    }
  };

  // Enable Delete key to trigger clear-in-range when action bar is visible
  useEffect(() => {
    if (!actionBarRange) return;
    const onKeyDown = (e) => {
      if (e.key === 'Delete') {
        e.preventDefault();
        if (onClearRange) {
          onClearRange(actionBarRange.start, actionBarRange.end);
          setActionBarRange(null);
          setHiddenActionBarRange(null);
        }
      }
    };
    window.addEventListener('keydown', onKeyDown);
    return () => window.removeEventListener('keydown', onKeyDown);
  }, [actionBarRange, onClearRange]);

  const hasSubtitlesInRange = useCallback((start, end) => {
    if (!lyrics || lyrics.length === 0) return false;
    // Only consider subtitles fully contained within the range
    return lyrics.some(l => l.start >= start && l.end <= end);
  }, [lyrics]);

  // Handle mouse move to detect hovering over the hidden range or selectedSegment
  const handleMouseMoveForRange = useCallback((e) => {
    // Check both hiddenActionBarRange and selectedSegment
    if (!hiddenActionBarRange && !actionBarRange && !selectedSegment) return;
    
    const canvas = timelineRef.current;
    const effectiveDuration = duration || 60;
    if (!canvas) return;

    const rect = canvas.getBoundingClientRect();
    const relativeX = e.clientX - rect.left;
    const timeRange = getTimeRange();
    const timePerPixel = (timeRange.end - timeRange.start) / canvas.clientWidth;
    const hoverTime = Math.max(0, Math.min(effectiveDuration, timeRange.start + (relativeX * timePerPixel)));
    
    // Check if hovering within the hidden action bar range
    const range = hiddenActionBarRange || actionBarRange;
    if (range && hoverTime >= range.start && hoverTime <= range.end) {
      // Show the action bar if it was hidden
      if (hiddenActionBarRange && !actionBarRange) {
        setActionBarRange(hiddenActionBarRange);
      }
    }
    
    // Check if hovering within the persistent selectedSegment (from subtitle generation)
    if (selectedSegment && !actionBarRange && 
        hoverTime >= selectedSegment.start && hoverTime <= selectedSegment.end) {
      // Check if there are subtitles in this segment
      if (hasSubtitlesInRange(selectedSegment.start, selectedSegment.end)) {
        // Show action bar for the selected segment
        setActionBarRange(selectedSegment);
        setHiddenActionBarRange(selectedSegment);
      }
    }
  }, [hiddenActionBarRange, actionBarRange, selectedSegment, duration, getTimeRange, hasSubtitlesInRange]);

  // Add mouse move listener for hover detection
  useEffect(() => {
    if (hiddenActionBarRange || actionBarRange || selectedSegment) {
      const canvas = timelineRef.current;
      if (canvas) {
        canvas.addEventListener('mousemove', handleMouseMoveForRange);
        return () => {
          canvas.removeEventListener('mousemove', handleMouseMoveForRange);
        };
      }
    }
  }, [handleMouseMoveForRange, hiddenActionBarRange, actionBarRange, selectedSegment]);

  // When selectedSegment changes (e.g., after subtitle generation), prepare for action bar
  useEffect(() => {
    if (selectedSegment && !actionBarRange && !hiddenActionBarRange) {
      // Check if the selected segment has subtitles
      if (hasSubtitlesInRange(selectedSegment.start, selectedSegment.end)) {
        // Pre-set hiddenActionBarRange so hovering will immediately show the action bar
        setHiddenActionBarRange(selectedSegment);
      }
    }
  }, [selectedSegment, actionBarRange, hiddenActionBarRange, hasSubtitlesInRange]);



  // Handle mouse down - supports both click and drag
  const handleMouseDown = (e) => {
    e.preventDefault();
    e.stopPropagation();

    const startTime = pixelToTime(e.clientX);
    const startX = e.clientX;
    let hasMoved = false;
    let dragThreshold = 5; // pixels - minimum movement to consider it a drag

    console.log('[Timeline] Mouse down at time:', startTime.toFixed(2), 's');

    // Initialize drag state for segment selection (if enabled)
    if (onSegmentSelect) {
      setDragStartTime(startTime);
      setDragCurrentTime(startTime);
      dragStartRef.current = startTime;
      dragCurrentRef.current = startTime;
      // Reset any previous action bar until selection decision
      setActionBarRange(null);
      setHiddenActionBarRange(null);
      setMoveDragOffsetPx(0);
    }

    const handleMouseMove = (moveEvent) => {
      const deltaX = Math.abs(moveEvent.clientX - startX);

      // Check if we've moved enough to consider this a drag
      if (deltaX > dragThreshold) {
        hasMoved = true;

        // Only handle drag if segment selection is enabled
        if (onSegmentSelect) {
          if (!isDraggingRef.current) {
            setIsDraggingSegment(true);
            isDraggingRef.current = true;
          }

          const currentTime = pixelToTime(moveEvent.clientX);

          // Only update if the time has changed significantly (avoid excessive updates)
          if (Math.abs(currentTime - (dragCurrentRef.current || 0)) > 0.1) {
            setDragCurrentTime(currentTime);
            dragCurrentRef.current = currentTime;
          }
        }
      }
    };

    const handleMouseUp = (upEvent) => {
      if (hasMoved && onSegmentSelect && isDraggingRef.current) {
        // This was a drag - handle segment selection
        console.log('[Timeline] Drag detected - creating segment');

        // Mark that dragging has been done in this session
        setHasDraggedInSession(true);

        if (dragStartRef.current !== null && dragCurrentRef.current !== null) {
          const start = Math.min(dragStartRef.current, dragCurrentRef.current);
          const end = Math.max(dragStartRef.current, dragCurrentRef.current);

          // Only create segment if there's a meaningful duration (at least 1 second)
          if (end - start >= 1) {
            console.log('[Timeline] Selection:', start.toFixed(2), '-', end.toFixed(2), 's');
            if (hasSubtitlesInRange(start, end)) {
              // Show action bar instead of opening modal
              setActionBarRange({ start, end });
              setHiddenActionBarRange({ start, end });
            } else {
              onSegmentSelect({ start, end });
            }
          } else {
            console.log('[Timeline] Segment too short, ignoring');
          }
        }
      } else if (!hasMoved) {
        // This was a click - handle timeline seeking
        const clickTime = pixelToTime(upEvent.clientX);
        console.log('[Timeline] Click detected - seeking to:', clickTime.toFixed(2), 's');
        
        // Check if click is inside any active range
        const activeRange = actionBarRange || hiddenActionBarRange || selectedSegment;
        const isInsideRange = activeRange && 
          clickTime >= activeRange.start && 
          clickTime <= activeRange.end;
        
        if (isInsideRange) {
          // Click inside range - set flag to prevent hiding
          isClickingInsideRef.current = true;
          
          // Ensure action bar is shown
          if (!actionBarRange && activeRange) {
            if (hasSubtitlesInRange(activeRange.start, activeRange.end)) {
              setActionBarRange(activeRange);
              setHiddenActionBarRange(activeRange);
            }
          }
          
          // Reset flag after a short delay
          setTimeout(() => {
            isClickingInsideRef.current = false;
          }, 100);
        } else {
          // Click outside - clear everything
          setActionBarRange(null);
          setHiddenActionBarRange(null);
        }
        
        // Always handle click as seek
        handleClick(
          upEvent,
          timelineRef.current,
          duration,
          onTimelineClick,
          getTimeRange(),
          lastManualPanTime
        );
      }

      // Clean up drag state
      if (onSegmentSelect) {
        setIsDraggingSegment(false);
        setDragStartTime(null);
        setDragCurrentTime(null);
        dragStartRef.current = null;
        dragCurrentRef.current = null;
        isDraggingRef.current = false;
      }

      document.removeEventListener('mousemove', handleMouseMove);
      document.removeEventListener('mouseup', handleMouseUp);
    };

    document.addEventListener('mousemove', handleMouseMove);
    document.addEventListener('mouseup', handleMouseUp);
  };

  // Note: Timeline click handling is now integrated into handleMouseDown
  // to support both click-to-seek and drag-to-select functionality

  return (
    <div className="timeline-container" style={{ position: 'relative' }}>
      {/* Range action header placed vertically above the timeline canvas */}
      {actionBarRange && (() => {
        const canvas = timelineRef.current;
        const { start: visStart, end: visEnd } = getTimeRange();
        const width = canvas?.clientWidth || 1;
        const toPx = (t) => ((t - visStart) / Math.max(0.0001, (visEnd - visStart))) * width;
        const leftPx = Math.max(0, Math.min(width, toPx(actionBarRange.start)));
        const rightPx = Math.max(0, Math.min(width, toPx(actionBarRange.end)));
        const barLeft = Math.min(leftPx, rightPx) + moveDragOffsetPx;
        const barWidth = Math.max(24, Math.abs(rightPx - leftPx));
        const timePerPx = (visEnd - visStart) / Math.max(1, width);

        const handleMoveMouseDown = (e) => {
          e.preventDefault();
          e.stopPropagation();
          const startX = e.clientX;
          const startOffset = moveDragOffsetPx;
          const startRange = actionBarRange;
          if (onBeginMoveRange && startRange) onBeginMoveRange(startRange.start, startRange.end);
          const onMove = (me) => {
            const px = startOffset + (me.clientX - startX);
            setMoveDragOffsetPx(px);
            const deltaSeconds = px * timePerPx;
            rangePreviewDeltaRef.current = deltaSeconds;
            onPreviewMoveRange && onPreviewMoveRange(deltaSeconds);
          };
          const onUp = () => {
            document.removeEventListener('mousemove', onMove);
            document.removeEventListener('mouseup', onUp);
            const deltaSeconds = moveDragOffsetPx * timePerPx;
            if (onCommitMoveRange) onCommitMoveRange();
            else if (onMoveRange && Math.abs(deltaSeconds) > 0.001)
              onMoveRange(actionBarRange.start, actionBarRange.end, deltaSeconds);
            setMoveDragOffsetPx(0);
            rangePreviewDeltaRef.current = 0;
            setActionBarRange(null);
<<<<<<< HEAD
=======
            setHiddenActionBarRange(null);
>>>>>>> 17be6d47
          };
          document.addEventListener('mousemove', onMove);
          document.addEventListener('mouseup', onUp);
        };

        const overlayRoot = document.getElementById('timeline-header-overlays-root');
        const actionBarRef = { current: null };
        let rafId;

        const updatePosition = () => {
          const canvasBounds = canvas?.getBoundingClientRect();
          if (actionBarRef.current && canvasBounds) {
            actionBarRef.current.style.top = `${(canvasBounds.top || 0) - 36}px`;
            actionBarRef.current.style.left = `${(canvasBounds.left || 0) + barLeft}px`;
            actionBarRef.current.style.width = `${barWidth}px`;
          }
          rafId = requestAnimationFrame(updatePosition);
        };
        // Start continuous updates while the bar is visible
        rafId = requestAnimationFrame(updatePosition);

        const overlay = (
          <div style={{ position: 'fixed', inset: 0, pointerEvents: 'none' }}>
            <div
              ref={(el) => (actionBarRef.current = el)}
              className="range-action-bar"
              style={{
                position: 'absolute',
                top: '0px',
                left: '0px',
                width: `${barWidth}px`,
                transform: 'translateX(0)',
                display: 'flex',
                gap: 8,
                alignItems: 'center',
                justifyContent: 'center',
                padding: '4px 6px',
                borderRadius: 12,
                zIndex: 2147483647,
                color: 'var(--md-on-surface)',
                pointerEvents: 'auto'
              }}
<<<<<<< HEAD
=======
              onMouseLeave={() => {
                // Don't hide if we're clicking inside the range
                if (isClickingInsideRef.current) {
                  return;
                }
                
                // Hide the action bar when mouse leaves, but keep the range stored
                // If this is for a selectedSegment, we want to be able to show it again
                if (selectedSegment && 
                    actionBarRange.start === selectedSegment.start && 
                    actionBarRange.end === selectedSegment.end) {
                  // For selectedSegment, just hide the bar but keep tracking
                  setHiddenActionBarRange(actionBarRange);
                } else {
                  // For manually selected ranges
                  setHiddenActionBarRange(actionBarRange);
                }
                setActionBarRange(null);
              }}
>>>>>>> 17be6d47
            >
              <button
                className="btn-base btn-primary btn-small"
                onClick={(e) => {
                  e.stopPropagation();
                  onSegmentSelect && onSegmentSelect(actionBarRange);
                  setActionBarRange(null);
<<<<<<< HEAD
=======
                  setHiddenActionBarRange(null);
>>>>>>> 17be6d47
                }}
              >
                {t('timeline.generateReplace', 'Regenerate subtitles')}
              </button>
              <button
                className="btn-base btn-primary btn-small"
<<<<<<< HEAD
                title={t('timeline.clearInRange', 'Clear subtitles in range')}
=======
                title={t('timeline.clearInRangeWithShortcut', 'Clear subtitles in range (Del)')}
>>>>>>> 17be6d47
                onClick={(e) => {
                  e.stopPropagation();
                  onClearRange && onClearRange(actionBarRange.start, actionBarRange.end);
                  setActionBarRange(null);
<<<<<<< HEAD
=======
                  setHiddenActionBarRange(null);
>>>>>>> 17be6d47
                }}
                style={{ width: 36, height: 36, minWidth: 36, padding: 0, borderRadius: '50%' }}
              >
                <svg xmlns="http://www.w3.org/2000/svg" width="18" height="18" viewBox="0 -960 960 960" aria-hidden style={{ color: 'var(--md-on-primary)' }}>
                  <path fill="currentColor" d="M320-160q-33 0-56.5-23.5T240-240v-520h-80v-80h200v-40h240v40h200v80h-80v520q0 33-23.5 56.5T640-160H320Zm80-160h80v-360h-80v360Zm160 0h80v-360h-80v360Z"/>
                </svg>
              </button>
              <button
                className="btn-base btn-primary btn-small"
                title={t('timeline.moveRange', 'Drag to move subtitles in range')}
                onMouseDown={handleMoveMouseDown}
                style={{ width: 36, height: 36, minWidth: 36, padding: 0, borderRadius: '50%', cursor: 'grab' }}
              >
                <svg xmlns="http://www.w3.org/2000/svg" width="18" height="18" viewBox="0 -960 960 960" aria-hidden style={{ color: 'var(--md-on-primary)' }}>
                  <path fill="currentColor" d="m294-415 33 34q20 19 19 44.5T326-292q-18 18-44.18 18T238-292L96-433q-9-9.4-14.5-21.2-5.5-11.8-5.5-25 0-12.2 5.5-24.5T96-524l140-141q17.64-18 43.82-18T325-665q19 18 19 44.67 0 26.66-19 45.33l-30 31h370l-33-33q-20-18-18.5-44t21.5-44q18-18 44.18-18T723-665l141 141q9 9.4 14.5 21.2 5.5 11.8 5.5 24 0 13.2-5.5 25T864-433L723-292q-17.64 18-43.32 18T635-292q-20-19-20.5-45.17Q614-363.33 633-382l32-33H294Z"/>
                </svg>
              </button>
            </div>
          </div>
        );

        // Cleanup RAF when unmounting the overlay
        setTimeout(() => {
          const cleanup = () => rafId && cancelAnimationFrame(rafId);
          // Schedule after portal mount; parent hides overlay by setting actionBarRange to null
          cleanup.__keep = true;
          return cleanup;
        }, 0);

        return overlayRoot ? createPortal(overlay, overlayRoot) : null;

      })()}

      <canvas
        ref={timelineRef}
        onMouseDown={handleMouseDown}
        onContextMenu={handleContextMenu}
        className="subtitle-timeline"
        style={{
          cursor: isDraggingSegment
            ? 'ew-resize'
            : onSegmentSelect
              ? 'crosshair'
              : 'pointer'
        }}
      />

      {/* Drag hint animation */}
      {showDragHint && (
        <div
          style={{
            position: 'absolute',
            top: '50%',
            left: '40px',
            transform: 'translateY(-50%)',
            pointerEvents: 'none',
            zIndex: 5,
<<<<<<< HEAD
=======
            display: 'flex',
            alignItems: 'center',
            gap: 8,
>>>>>>> 17be6d47
            opacity: (() => {
              const cycleTime = 4000; // 4 seconds per cycle
              const progress = (dragHintAnimationTime % cycleTime) / cycleTime;
              const maxOpacity = 0.9;
              // Smooth fade in at start and fade out at end
              return Math.sin(progress * Math.PI) * maxOpacity;
            })()
          }}
        >
          <svg
            xmlns="http://www.w3.org/2000/svg"
            height="48px"
            viewBox="0 -960 960 960"
            width="48px"
            fill="currentColor"
            style={{
              color: 'var(--md-on-surface-variant)',
              transform: `translateX(${(() => {
                // Smooth continuous left-to-right only motion over full cycle
                const cycleTime = 4000; // 4 seconds per cycle
                const progress = (dragHintAnimationTime % cycleTime) / cycleTime;

                // Ease in/out for the entire cycle
                const easeInOutCubic = progress < 0.5
                  ? 4 * progress * progress * progress
                  : 1 - Math.pow(-2 * progress + 2, 3) / 2;

                // Move a long distance for clarity
                return easeInOutCubic * 500; // 500px horizontal movement
              })()}px)`,

              transition: 'none',
              filter: 'drop-shadow(0 2px 4px rgba(0,0,0,0.2))'
            }}
          >
            <path d="M445-80q-29 0-56-12t-45-35L143-383q-7-9-7-20t8-19l4-4q14-15 34.5-18.5T221-438l99 53v-365q0-12.75 8.68-21.38 8.67-8.62 21.5-8.62 12.82 0 21.32 8.62 8.5 8.63 8.5 21.38v415q0 17-14.5 25.5t-29.5.5l-100-53 156 198q10 12 23.76 18 13.76 6 29.24 6h205q38 0 64-26t26-64v-170q0-25.5-17.25-42.75T680-460H490q-12.75 0-21.37-8.68-8.63-8.67-8.63-21.5 0-12.82 8.63-21.32 8.62-8.5 21.37-8.5h190q50 0 85 35t35 85v170q0 63-43.5 106.5T650-80H445Zm43-250Zm-16.7-320q-13.3 0-21.8-8.63-8.5-8.62-8.5-21.37 0-1.5 4-15 7-12 11-26t4-29.48Q460-796 427.88-828q-32.12-32-78-32T272-827.92q-32 32.09-32 77.92 0 15 4 29t11 26q2 3 3 6.5t1 8.5q0 12.75-8.58 21.37-8.58 8.63-21.84 8.63-8.58 0-15.58-4t-11.17-11.84Q191-685 185.5-706.25q-5.5-21.25-5.5-44.2 0-70.55 49.73-120.05Q279.45-920 350-920t120.27 49.5Q520-821 520-750.31q0 22.99-5.7 44.28-5.71 21.29-16.3 40.03-4 8-11.04 12-7.05 4-15.66 4Z"/>
          </svg>
<<<<<<< HEAD
=======
          <span
            style={{
              color: 'var(--md-on-surface-variant)',
              fontSize: 14,
              fontWeight: 600,
              userSelect: 'none',
              transform: `translateX(${(() => {
                const cycleTime = 4000;
                const progress = (dragHintAnimationTime % cycleTime) / cycleTime;
                const easeInOutCubic = progress < 0.5
                  ? 4 * progress * progress * progress
                  : 1 - Math.pow(-2 * progress + 2, 3) / 2;
                return easeInOutCubic * 500; // match SVG motion
              })()}px)`,
            }}
          >
            {t('lyrics.dragHintOrShortcut', '(or Ctrl+A)')}
          </span>
>>>>>>> 17be6d47
        </div>
      )}

      {/* Liquid Glass zoom controls in top right corner */}
      {setZoom && (
        <LiquidGlass
          width={80}
          height={32}
          position="absolute"
          top="8px"
          right="8px"
          borderRadius="16px"
          className="content-center theme-primary size-small"
          cursor="ew-resize"
          zIndex={10}
          effectIntensity={0.8}
          effectRadius={0.4}
          effectWidth={0.25}
          effectHeight={0.15}
          animateOnHover={true}
          hoverScale={1.05}
          updateOnMouseMove={true}
          aria-label={t('timeline.dragToZoom', 'Drag to zoom')}
          style={{
            transition: 'transform 0.2s ease, box-shadow 0.2s ease'
          }}
        >
          <div
            style={{
              width: '100%',
              height: '100%',
              display: 'flex',
              alignItems: 'center',
              justifyContent: 'center',
              cursor: 'ew-resize'
            }}
            onMouseDown={(e) => {
              const startX = e.clientX;
              const startZoom = zoom;
<<<<<<< HEAD
              // No minimum zoom restriction - allow zoom out to 1 (100%)
=======
              
              // Mark this as a manual interaction to prevent auto-scroll interference
              lastManualPanTime.current = performance.now();
              
>>>>>>> 17be6d47
              const handleMouseMove = (moveEvent) => {
                const deltaX = moveEvent.clientX - startX;
                // Increased sensitivity for more responsive zooming
                // Allow zoom from 1 (100% - full timeline) to 200 (very detailed view)
                const newZoom = Math.max(1, Math.min(200, startZoom + (deltaX * 0.05)));
<<<<<<< HEAD
=======
                
                // Get real-time playhead position during drag
                const videoElement = document.querySelector('video');
                const realTimeCurrentTime = videoElement && !isNaN(videoElement.currentTime) 
                  ? videoElement.currentTime 
                  : currentTime;
                
                // Apply zoom centering immediately with real-time playhead position
                if (duration && setPanOffset) {
                  // Calculate timeline end
                  const maxLyricTime = lyrics.length > 0
                    ? Math.max(...lyrics.map(lyric => lyric.end))
                    : duration;
                  const timelineEnd = Math.max(maxLyricTime, duration) * 1.05;
                
                  // Calculate new visible duration based on zoom
                  const newVisibleDuration = timelineEnd / newZoom;
                  const halfVisibleDuration = newVisibleDuration / 2;
                
                  // Center the view on the real-time playhead position
                  const newPanOffset = Math.max(0, Math.min(
                    realTimeCurrentTime - halfVisibleDuration,
                    timelineEnd - newVisibleDuration
                  ));
                
                  // Update zoom and pan offset immediately
                  currentZoomRef.current = newZoom;
                  setPanOffset(newPanOffset);
                }
                
                // Also update the zoom state
>>>>>>> 17be6d47
                setZoom(newZoom);
              };

              const handleMouseUp = () => {
                document.removeEventListener('mousemove', handleMouseMove);
                document.removeEventListener('mouseup', handleMouseUp);
              };

              document.addEventListener('mousemove', handleMouseMove);
              document.addEventListener('mouseup', handleMouseUp);
              e.preventDefault();
              e.stopPropagation();
            }}
          >
            <span style={{
              fontSize: '12px',
              fontWeight: '600',
              color: 'var(--md-on-surface)',
              fontFamily: 'JetBrains Mono, monospace',
              userSelect: 'none',
              pointerEvents: 'none'
            }}>
              {Math.round(zoom * 100)}%
            </span>
          </div>
        </LiquidGlass>
      )}

      {(() => {
        const hasKnownDuration = typeof duration === 'number' && duration > 0;
        const effDuration = hasKnownDuration ? duration : (durationRef.current || 0);
        // Mount visualizer when:
        // - duration is known and <= 30min; or
        // - duration is known and > 30min but user enabled; or
        // - duration unknown, but user enabled (so they opted in intentionally)
        const shouldMount = videoSource && (
          (hasKnownDuration && (effDuration <= 1800 || showWaveformLongVideos)) ||
          (!hasKnownDuration && showWaveformLongVideos)
        );
        return shouldMount;
      })() && (
        <VolumeVisualizer
          audioSource={videoSource}
          duration={(typeof duration === 'number' && duration > 0 ? duration : (durationRef.current || 0))}
          visibleTimeRange={getTimeRange()}
          height={30}
        />
      )}
      {!videoSource && (
        <div className="srt-only-timeline-message">
          <span>{t('timeline.srtOnlyMode', 'SRT Only Mode - Timeline visualization based on subtitle timing')}</span>
        </div>
      )}

    </div>
  );
};

export default TimelineVisualization;<|MERGE_RESOLUTION|>--- conflicted
+++ resolved
@@ -37,12 +37,8 @@
   onBeginMoveRange = null, // Start live move preview
   onPreviewMoveRange = null, // Update live move preview with delta seconds
   onCommitMoveRange = null, // Commit the live move on mouse up
-<<<<<<< HEAD
-  onCancelMoveRange = null // Cancel live move preview
-=======
   onCancelMoveRange = null, // Cancel live move preview
   onSelectedRangeChange = null // Callback to notify parent of selected range changes
->>>>>>> 17be6d47
 }) => {
   const { t } = useTranslation();
 
@@ -131,17 +127,6 @@
     }
   }, [onSegmentSelect, hasDraggedInSession]);
   
-<<<<<<< HEAD
-  // Listen for streaming events
-  useEffect(() => {
-    const handleStreamingStart = () => {
-      console.log('[Timeline] Streaming started - enabling segment animations');
-      setIsStreamingActive(true);
-    };
-    
-    const handleStreamingComplete = () => {
-      console.log('[Timeline] Streaming complete - disabling segment animations');
-=======
   // Listen for streaming events and processing ranges
   useEffect(() => {
     const handleStreamingStart = () => {
@@ -159,15 +144,11 @@
     
     const handleStreamingComplete = () => {
       // console.log('[Timeline] Streaming complete - disabling segment animations');
->>>>>>> 17be6d47
       // Keep animations active for a bit after streaming completes
       setTimeout(() => {
         setIsStreamingActive(false);
         setNewSegments(new Map());
-<<<<<<< HEAD
-=======
         setProcessingRanges([]);
->>>>>>> 17be6d47
       }, 1000);
     };
     
@@ -175,19 +156,13 @@
     window.addEventListener('streaming-update', handleStreamingStart);
     window.addEventListener('streaming-complete', handleStreamingComplete);
     window.addEventListener('save-after-streaming', handleStreamingComplete);
-<<<<<<< HEAD
-=======
     window.addEventListener('processing-ranges', handleProcessingRanges);
->>>>>>> 17be6d47
     
     return () => {
       window.removeEventListener('streaming-update', handleStreamingStart);
       window.removeEventListener('streaming-complete', handleStreamingComplete);
       window.removeEventListener('save-after-streaming', handleStreamingComplete);
-<<<<<<< HEAD
-=======
       window.removeEventListener('processing-ranges', handleProcessingRanges);
->>>>>>> 17be6d47
     };
   }, []);
   
@@ -394,15 +369,10 @@
       : getTimeRange();
 
     // Prepare segment data for drawing
-<<<<<<< HEAD
-    const effectiveSelected = actionBarRange
-      ? { start: actionBarRange.start + (rangePreviewDeltaRef.current || 0), end: actionBarRange.end + (rangePreviewDeltaRef.current || 0) }
-=======
     // Show selection for both actionBarRange and hiddenActionBarRange
     const activeRange = actionBarRange || hiddenActionBarRange;
     const effectiveSelected = activeRange
       ? { start: activeRange.start + (rangePreviewDeltaRef.current || 0), end: activeRange.end + (rangePreviewDeltaRef.current || 0) }
->>>>>>> 17be6d47
       : selectedSegment;
     const segmentData = {
       selectedSegment: effectiveSelected,
@@ -411,12 +381,8 @@
       dragCurrentTime,
       isProcessing: isProcessingSegment,
       animationTime,
-<<<<<<< HEAD
-      newSegments: newSegments // Pass new segments for animation
-=======
       newSegments: newSegments, // Pass new segments for animation
       processingRanges: processingRanges
->>>>>>> 17be6d47
     };
 
     // Draw the timeline
@@ -435,11 +401,7 @@
       timeFormat,
       segmentData
     );
-<<<<<<< HEAD
-  }, [lyrics, currentTime, duration, getTimeRange, panOffset, getVisibleRangeWithTempOffset, timeFormat, selectedSegment, isDraggingSegment, dragStartTime, dragCurrentTime, isProcessingSegment, animationTime, newSegments]);
-=======
   }, [lyrics, currentTime, duration, getTimeRange, panOffset, getVisibleRangeWithTempOffset, timeFormat, selectedSegment, isDraggingSegment, dragStartTime, dragCurrentTime, isProcessingSegment, animationTime, newSegments, actionBarRange, hiddenActionBarRange]);
->>>>>>> 17be6d47
   
   // Animate new segments - must be after renderTimeline definition
   useEffect(() => {
@@ -483,24 +445,6 @@
       };
     }
   }, [newSegments, renderTimeline]);
-<<<<<<< HEAD
-
-  // Listen for immediate waveform setting changes - must be after renderTimeline definition
-  useEffect(() => {
-    const handleWaveformLongVideosChange = () => {
-      // Force re-render when the setting changes
-      if (timelineRef.current) {
-        renderTimeline();
-      }
-    };
-
-    window.addEventListener('waveformLongVideosChanged', handleWaveformLongVideosChange);
-    return () => {
-      window.removeEventListener('waveformLongVideosChanged', handleWaveformLongVideosChange);
-    };
-  }, [renderTimeline]);
-=======
->>>>>>> 17be6d47
 
   // Listen for immediate waveform setting changes - must be after renderTimeline definition
   useEffect(() => {
@@ -796,151 +740,7 @@
     const timePerPixel = (timeRange.end - timeRange.start) / canvas.clientWidth;
 
     return Math.max(0, Math.min(effectiveDuration, timeRange.start + (relativeX * timePerPixel)));
-<<<<<<< HEAD
   };
-
-  // Handle right-click on selected segment
-  const handleContextMenu = (e) => {
-    e.preventDefault();
-    e.stopPropagation();
-    
-    // Check if we have a selected segment and the click is within its bounds
-    if (selectedSegment && onSegmentSelect) {
-      const clickTime = pixelToTime(e.clientX);
-      
-      // Check if the click is within the selected segment range
-      if (clickTime >= selectedSegment.start && clickTime <= selectedSegment.end) {
-        console.log('[Timeline] Right-click on selected segment - opening video processing modal');
-        // Trigger the segment selection callback to open the modal
-        onSegmentSelect(selectedSegment);
-      }
-    }
-=======
->>>>>>> 17be6d47
-  };
-  
-  // Store the last selected range to show action bar when it includes existing subtitles
-  const [actionBarRange, setActionBarRange] = useState(null); // { start, end }
-  const [moveDragOffsetPx, setMoveDragOffsetPx] = useState(0);
-  const rangePreviewDeltaRef = useRef(0); // seconds delta during move drag
-
-  const hasSubtitlesInRange = useCallback((start, end) => {
-    if (!lyrics || lyrics.length === 0) return false;
-    // Only consider subtitles fully contained within the range
-    return lyrics.some(l => l.start >= start && l.end <= end);
-  }, [lyrics]);
-
-
-
-  // Handle mouse down - supports both click and drag
-  const handleMouseDown = (e) => {
-    e.preventDefault();
-    e.stopPropagation();
-
-    const startTime = pixelToTime(e.clientX);
-    const startX = e.clientX;
-    let hasMoved = false;
-    let dragThreshold = 5; // pixels - minimum movement to consider it a drag
-
-    console.log('[Timeline] Mouse down at time:', startTime.toFixed(2), 's');
-
-    // Initialize drag state for segment selection (if enabled)
-    if (onSegmentSelect) {
-      setDragStartTime(startTime);
-      setDragCurrentTime(startTime);
-      dragStartRef.current = startTime;
-      dragCurrentRef.current = startTime;
-      // Reset any previous action bar until selection decision
-      setActionBarRange(null);
-      setMoveDragOffsetPx(0);
-    }
-
-    const handleMouseMove = (moveEvent) => {
-      const deltaX = Math.abs(moveEvent.clientX - startX);
-
-      // Check if we've moved enough to consider this a drag
-      if (deltaX > dragThreshold) {
-        hasMoved = true;
-
-        // Only handle drag if segment selection is enabled
-        if (onSegmentSelect) {
-          if (!isDraggingRef.current) {
-            setIsDraggingSegment(true);
-            isDraggingRef.current = true;
-          }
-
-          const currentTime = pixelToTime(moveEvent.clientX);
-
-          // Only update if the time has changed significantly (avoid excessive updates)
-          if (Math.abs(currentTime - (dragCurrentRef.current || 0)) > 0.1) {
-            setDragCurrentTime(currentTime);
-            dragCurrentRef.current = currentTime;
-          }
-        }
-      }
-    };
-
-    const handleMouseUp = (upEvent) => {
-      if (hasMoved && onSegmentSelect && isDraggingRef.current) {
-        // This was a drag - handle segment selection
-        console.log('[Timeline] Drag detected - creating segment');
-
-        // Mark that dragging has been done in this session
-        setHasDraggedInSession(true);
-
-        if (dragStartRef.current !== null && dragCurrentRef.current !== null) {
-          const start = Math.min(dragStartRef.current, dragCurrentRef.current);
-          const end = Math.max(dragStartRef.current, dragCurrentRef.current);
-
-          // Only create segment if there's a meaningful duration (at least 1 second)
-          if (end - start >= 1) {
-            console.log('[Timeline] Selection:', start.toFixed(2), '-', end.toFixed(2), 's');
-            if (hasSubtitlesInRange(start, end)) {
-              // Show action bar instead of opening modal
-              setActionBarRange({ start, end });
-            } else {
-              onSegmentSelect({ start, end });
-            }
-          } else {
-            console.log('[Timeline] Segment too short, ignoring');
-          }
-        }
-      } else if (!hasMoved) {
-        // This was a click - handle timeline seeking
-        const clickTime = pixelToTime(upEvent.clientX);
-        console.log('[Timeline] Click detected - seeking to:', clickTime.toFixed(2), 's');
-        handleClick(
-          upEvent,
-          timelineRef.current,
-          duration,
-          onTimelineClick,
-          getTimeRange(),
-          lastManualPanTime
-        );
-        // Hide action bar on simple click outside
-        setActionBarRange(null);
-      }
-
-      // Clean up drag state
-      if (onSegmentSelect) {
-        setIsDraggingSegment(false);
-        setDragStartTime(null);
-        setDragCurrentTime(null);
-        dragStartRef.current = null;
-        dragCurrentRef.current = null;
-        isDraggingRef.current = false;
-      }
-
-      document.removeEventListener('mousemove', handleMouseMove);
-      document.removeEventListener('mouseup', handleMouseUp);
-    };
-
-    document.addEventListener('mousemove', handleMouseMove);
-    document.addEventListener('mouseup', handleMouseUp);
-  };
-
-  // Note: Timeline click handling is now integrated into handleMouseDown
-  // to support both click-to-seek and drag-to-select functionality
 
   // Handle right-click on selected segment
   const handleContextMenu = (e) => {
@@ -1223,10 +1023,7 @@
             setMoveDragOffsetPx(0);
             rangePreviewDeltaRef.current = 0;
             setActionBarRange(null);
-<<<<<<< HEAD
-=======
             setHiddenActionBarRange(null);
->>>>>>> 17be6d47
           };
           document.addEventListener('mousemove', onMove);
           document.addEventListener('mouseup', onUp);
@@ -1269,8 +1066,6 @@
                 color: 'var(--md-on-surface)',
                 pointerEvents: 'auto'
               }}
-<<<<<<< HEAD
-=======
               onMouseLeave={() => {
                 // Don't hide if we're clicking inside the range
                 if (isClickingInsideRef.current) {
@@ -1290,7 +1085,6 @@
                 }
                 setActionBarRange(null);
               }}
->>>>>>> 17be6d47
             >
               <button
                 className="btn-base btn-primary btn-small"
@@ -1298,29 +1092,19 @@
                   e.stopPropagation();
                   onSegmentSelect && onSegmentSelect(actionBarRange);
                   setActionBarRange(null);
-<<<<<<< HEAD
-=======
                   setHiddenActionBarRange(null);
->>>>>>> 17be6d47
                 }}
               >
                 {t('timeline.generateReplace', 'Regenerate subtitles')}
               </button>
               <button
                 className="btn-base btn-primary btn-small"
-<<<<<<< HEAD
-                title={t('timeline.clearInRange', 'Clear subtitles in range')}
-=======
                 title={t('timeline.clearInRangeWithShortcut', 'Clear subtitles in range (Del)')}
->>>>>>> 17be6d47
                 onClick={(e) => {
                   e.stopPropagation();
                   onClearRange && onClearRange(actionBarRange.start, actionBarRange.end);
                   setActionBarRange(null);
-<<<<<<< HEAD
-=======
                   setHiddenActionBarRange(null);
->>>>>>> 17be6d47
                 }}
                 style={{ width: 36, height: 36, minWidth: 36, padding: 0, borderRadius: '50%' }}
               >
@@ -1378,12 +1162,9 @@
             transform: 'translateY(-50%)',
             pointerEvents: 'none',
             zIndex: 5,
-<<<<<<< HEAD
-=======
             display: 'flex',
             alignItems: 'center',
             gap: 8,
->>>>>>> 17be6d47
             opacity: (() => {
               const cycleTime = 4000; // 4 seconds per cycle
               const progress = (dragHintAnimationTime % cycleTime) / cycleTime;
@@ -1421,8 +1202,6 @@
           >
             <path d="M445-80q-29 0-56-12t-45-35L143-383q-7-9-7-20t8-19l4-4q14-15 34.5-18.5T221-438l99 53v-365q0-12.75 8.68-21.38 8.67-8.62 21.5-8.62 12.82 0 21.32 8.62 8.5 8.63 8.5 21.38v415q0 17-14.5 25.5t-29.5.5l-100-53 156 198q10 12 23.76 18 13.76 6 29.24 6h205q38 0 64-26t26-64v-170q0-25.5-17.25-42.75T680-460H490q-12.75 0-21.37-8.68-8.63-8.67-8.63-21.5 0-12.82 8.63-21.32 8.62-8.5 21.37-8.5h190q50 0 85 35t35 85v170q0 63-43.5 106.5T650-80H445Zm43-250Zm-16.7-320q-13.3 0-21.8-8.63-8.5-8.62-8.5-21.37 0-1.5 4-15 7-12 11-26t4-29.48Q460-796 427.88-828q-32.12-32-78-32T272-827.92q-32 32.09-32 77.92 0 15 4 29t11 26q2 3 3 6.5t1 8.5q0 12.75-8.58 21.37-8.58 8.63-21.84 8.63-8.58 0-15.58-4t-11.17-11.84Q191-685 185.5-706.25q-5.5-21.25-5.5-44.2 0-70.55 49.73-120.05Q279.45-920 350-920t120.27 49.5Q520-821 520-750.31q0 22.99-5.7 44.28-5.71 21.29-16.3 40.03-4 8-11.04 12-7.05 4-15.66 4Z"/>
           </svg>
-<<<<<<< HEAD
-=======
           <span
             style={{
               color: 'var(--md-on-surface-variant)',
@@ -1441,7 +1220,6 @@
           >
             {t('lyrics.dragHintOrShortcut', '(or Ctrl+A)')}
           </span>
->>>>>>> 17be6d47
         </div>
       )}
 
@@ -1481,21 +1259,15 @@
             onMouseDown={(e) => {
               const startX = e.clientX;
               const startZoom = zoom;
-<<<<<<< HEAD
-              // No minimum zoom restriction - allow zoom out to 1 (100%)
-=======
               
               // Mark this as a manual interaction to prevent auto-scroll interference
               lastManualPanTime.current = performance.now();
               
->>>>>>> 17be6d47
               const handleMouseMove = (moveEvent) => {
                 const deltaX = moveEvent.clientX - startX;
                 // Increased sensitivity for more responsive zooming
                 // Allow zoom from 1 (100% - full timeline) to 200 (very detailed view)
                 const newZoom = Math.max(1, Math.min(200, startZoom + (deltaX * 0.05)));
-<<<<<<< HEAD
-=======
                 
                 // Get real-time playhead position during drag
                 const videoElement = document.querySelector('video');
@@ -1527,7 +1299,6 @@
                 }
                 
                 // Also update the zoom state
->>>>>>> 17be6d47
                 setZoom(newZoom);
               };
 
