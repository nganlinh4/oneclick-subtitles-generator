import React, { useState, useEffect } from 'react';
import { useTranslation } from 'react-i18next';
import SubtitleSplitModal from './SubtitleSplitModal';

const LyricsHeader = ({
  allowEditing,
  isSticky,
  setIsSticky,
  canUndo,
  canRedo,
  canJumpToCheckpoint,
  isAtOriginalState,
  isAtSavedState,
  onUndo,
  onRedo,
  onReset,
  onJumpToCheckpoint,
  onSave,
  autoScrollEnabled,
  setAutoScrollEnabled,
  lyrics,
  onSplitSubtitles,
  selectedRange = null
}) => {
  const { t } = useTranslation();
  const [showSplitModal, setShowSplitModal] = useState(false);
  
  // Check if there are subtitles in the selected range
  const hasSubtitlesInRange = () => {
    if (!selectedRange || !lyrics || lyrics.length === 0) return false;
    // Check if any subtitle is fully contained within the selected range
    return lyrics.some(lyric => 
      lyric.start >= selectedRange.start && 
      lyric.end <= selectedRange.end
    );
  };
  
  const canSplitSubtitles = selectedRange && hasSubtitlesInRange();

  // Global keyboard shortcuts for editor actions
  useEffect(() => {
    const shouldIgnore = (e) => {
      const el = document.activeElement;
      if (!el) return false;
      const tag = el.tagName;
      const editable = el.isContentEditable;
      return editable || tag === 'INPUT' || tag === 'TEXTAREA' || tag === 'SELECT';
    };

    const onKeyDown = (e) => {
      if (!allowEditing) return;
      if (shouldIgnore(e)) return;

      // Normalize key
      const key = e.key.toLowerCase();
      const isCtrl = e.ctrlKey || e.metaKey; // support Cmd on macOS

      // Undo: Ctrl+Z
      if (isCtrl && key === 'z' && !e.shiftKey) {
        e.preventDefault();
        if (canUndo && typeof onUndo === 'function') onUndo();
        return;
      }

      // Redo: Ctrl+Shift+Z or Ctrl+Y
      if ((isCtrl && key === 'y') || (isCtrl && key === 'z' && e.shiftKey)) {
        e.preventDefault();
        if (canRedo && typeof onRedo === 'function') onRedo();
        return;
      }

      // Save: Ctrl+S
      if (isCtrl && key === 's') {
        e.preventDefault();
        if (typeof onSave === 'function') onSave();
        return;
      }

      // Open Split modal: Ctrl+Shift+X (only if range is selected)
      if (isCtrl && e.shiftKey && key === 'x') {
        e.preventDefault();
        if (canSplitSubtitles) {
          setShowSplitModal(true);
        }
        return;
      }

      // Jump to checkpoint: Ctrl+J
      if (isCtrl && key === 'j') {
        e.preventDefault();
        if (canJumpToCheckpoint && typeof onJumpToCheckpoint === 'function') onJumpToCheckpoint();
        return;
      }

      // Toggle sticky timings: Ctrl+Shift+T
      if (isCtrl && e.shiftKey && key === 't') {
        e.preventDefault();
        if (typeof setIsSticky === 'function') setIsSticky(!isSticky);
        return;
      }
    };

    window.addEventListener('keydown', onKeyDown);
    return () => window.removeEventListener('keydown', onKeyDown);
  }, [allowEditing, canUndo, canRedo, canJumpToCheckpoint, onUndo, onRedo, onSave, onJumpToCheckpoint, setIsSticky, isSticky, canSplitSubtitles]);

  return (
    <div className="combined-controls">
      {/* First row for auto-scroll and sticky toggle */}
      <div className="controls-top-row">
        {/* Auto-scroll toggle switch */}
        <div
          className={`auto-scroll-toggle ${autoScrollEnabled ? 'active' : ''}`}
          onClick={() => setAutoScrollEnabled(!autoScrollEnabled)}
          title={autoScrollEnabled ? t('lyrics.autoScrollDisable', 'Disable auto-scroll') : t('lyrics.autoScrollEnable', 'Enable auto-scroll')}
        >
          {autoScrollEnabled ? (
            <svg className="auto-scroll-icon" viewBox="0 0 24 24" width="16" height="16" stroke="currentColor" strokeWidth="2.5" fill="none">
              <path d="M12 2v20"/>
              <path d="m19 15-7 7-7-7"/>
              <path d="m19 9-7-7-7 7"/>
            </svg>
          ) : (
            <svg className="auto-scroll-icon" viewBox="0 0 24 24" width="16" height="16" stroke="currentColor" strokeWidth="2.5" fill="none">
              <path d="M9 9h6v6h-6z"/>
              <path d="M21 3H3v18h18V3z"/>
            </svg>
          )}
          <span>{t('lyrics.autoScroll', 'Cuộn')}</span>
        </div>

        {allowEditing && (
          <div
            className={`sticky-toggle ${isSticky ? 'active' : ''}`}
            onClick={() => setIsSticky(!isSticky)}
            title={t('lyrics.stickyTimingsToggleWithShortcut', isSticky ? 'Disable sticky timings (Ctrl+Shift+T)' : 'Enable sticky timings (Ctrl+Shift+T)')}
          >
            {isSticky ? (
              <svg className="sticky-icon" viewBox="0 0 24 24" width="16" height="16" stroke="currentColor" strokeWidth="2.5" fill="none">
                <path d="M10 13a5 5 0 0 0 7.54.54l3-3a5 5 0 0 0-7.07-7.07l-1.72 1.71"/>
                <path d="M14 11a5 5 0 0 0-7.54-.54l-3 3a5 5 0 0 0 7.07 7.07l1.71-1.71"/>
              </svg>
            ) : (
              <svg className="sticky-icon" viewBox="0 0 24 24" width="16" height="16" stroke="currentColor" strokeWidth="2.5" fill="none">
                <path d="M6 8a4 4 0 0 1 0 8 4 4 0 0 1 0-8"/>
                <path d="M18 8a4 4 0 0 0 0 8 4 4 0 0 0 0-8"/>
              </svg>
            )}
            <span>{t('lyrics.stickyTimingsToggle', 'Dính')}</span>
          </div>
        )}
      </div>

      {/* Second row for save and reset buttons */}
      <div className="controls-middle-row">
        {allowEditing && (
          <div className="middle-row-buttons">
            <button
              className="split-sub-btn"
              onClick={() => setShowSplitModal(true)}
              disabled={!canSplitSubtitles}
              title={canSplitSubtitles 
                ? t('lyrics.splitWithShortcut', 'Split subtitles in selected range (Ctrl+Shift+X)')
                : t('lyrics.splitDisabled', 'Select a range with subtitles to split')
              }
              style={{
                opacity: canSplitSubtitles ? 1 : 0.4,
                cursor: canSplitSubtitles ? 'pointer' : 'not-allowed'
              }}
            >
              <svg viewBox="0 0 24 24" width="16" height="16" fill="none">
                {/* Left rectangle (before cut) */}
                <path d="M2 8L8 8" stroke="currentColor" strokeWidth="2" strokeLinecap="round" strokeLinejoin="round"/>
                <path d="M2 16L8 16" stroke="currentColor" strokeWidth="2" strokeLinecap="round" strokeLinejoin="round"/>
                <path d="M2 8L2 16" stroke="currentColor" strokeWidth="2" strokeLinecap="round" strokeLinejoin="round"/>
                
                {/* Right rectangle (after cut) */}
                <path d="M16 8L22 8" stroke="currentColor" strokeWidth="2" strokeLinecap="round" strokeLinejoin="round"/>
                <path d="M16 16L22 16" stroke="currentColor" strokeWidth="2" strokeLinecap="round" strokeLinejoin="round"/>
                <path d="M22 8L22 16" stroke="currentColor" strokeWidth="2" strokeLinecap="round" strokeLinejoin="round"/>
                
                {/* Vertical cutting line (knife) */}
                <path d="M12 4L12 20" stroke="currentColor" strokeWidth="2" strokeLinecap="round" strokeLinejoin="round"/>
              </svg>
            </button>

            <button
              className="lyrics-save-btn"
              onClick={onSave}
              disabled={isAtSavedState}
<<<<<<< HEAD
              title={isAtSavedState ? t('common.saveDisabled', 'No changes to save') : t('common.save', 'Save progress')}
=======
              title={isAtSavedState ? t('common.saveDisabled', 'No changes to save') : t('common.saveWithShortcut', 'Save (Ctrl+S)')}
>>>>>>> 17be6d47
            >
              <svg viewBox="0 0 24 24" width="16" height="16" stroke="currentColor" strokeWidth="2" fill="none">
                <path d="M19 21H5a2 2 0 0 1-2-2V5a2 2 0 0 1 2-2h11l5 5v11a2 2 0 0 1-2 2z"/>
                <polyline points="17 21 17 13 7 13 7 21"/>
                <polyline points="7 3 7 8 15 8"/>
              </svg>
            </button>

            <button
              className="reset-btn"
              onClick={onReset}
              disabled={isAtSavedState}
              title={t('common.resetWithShortcut', 'Reset to saved state')}
            >
              <svg viewBox="0 0 24 24" width="16" height="16" stroke="currentColor" strokeWidth="2" fill="none" preserveAspectRatio="xMidYMid meet">
                <path d="M23 4v6h-6"/>
                <path d="M20.49 15a9 9 0 1 1-2.12-9.36L23 10"/>
              </svg>
            </button>
          </div>
        )}
      </div>

      {/* Third row for undo and redo buttons */}
      <div className="controls-bottom-row">
        {allowEditing && (
          <div className="bottom-row-buttons">
            <button
              className="checkpoint-btn"
              onClick={onJumpToCheckpoint}
              disabled={!canJumpToCheckpoint}
<<<<<<< HEAD
              title={t('common.jumpToCheckpoint', 'Jump to last checkpoint (undo multiple steps)')}
=======
              title={t('common.jumpToCheckpointWithShortcut', 'Jump to last checkpoint (Ctrl+J)')}
>>>>>>> 17be6d47
            >
              {/* Flag with curved arrow icon - active */}
              <svg viewBox="0 0 24 24" width="16" height="16" fill="none">
                <path d="M3 5V19" stroke="currentColor" strokeWidth="2" strokeLinecap="round" strokeLinejoin="round"/>
                <path d="M3 5H14L11 8L14 11H3" stroke="currentColor" strokeWidth="2" strokeLinecap="round" strokeLinejoin="round"/>
                <path d="M21 13C21 15.5 18.5 18 15 18H11" stroke="currentColor" strokeWidth="2" strokeLinecap="round" strokeLinejoin="round"/>
                <path d="M13 20L11 18L13 16" stroke="currentColor" strokeWidth="2" strokeLinecap="round" strokeLinejoin="round"/>
              </svg>
              
              {/* Clock with reverse arrow icon - alternative (commented out) */}
              {/* <svg viewBox="0 0 24 24" width="16" height="16" fill="none">
                <path d="M10 9V12H12.5" stroke="currentColor" strokeWidth="2" strokeLinecap="round" strokeLinejoin="round"/>
                <path d="M5 12C5 15.866 8.13401 19 12 19C15.866 19 19 15.866 19 12C19 8.13401 15.866 5 12 5" stroke="currentColor" strokeWidth="2" strokeLinecap="round" strokeDasharray="4 4"/>
                <path d="M5 12V7L7 8L5 9" stroke="currentColor" strokeWidth="2" strokeLinecap="round" strokeLinejoin="round"/>
              </svg> */}
            </button>
            
            <button
              className="undo-btn"
              onClick={onUndo}
              disabled={!canUndo}
              title={t('common.undoWithShortcut', 'Undo (Ctrl+Z)')}
            >
              <svg viewBox="0 0 24 24" width="16" height="16" stroke="currentColor" strokeWidth="2" fill="none">
                <path d="M3 10h10c4.42 0 8 3.58 8 8v2M3 10l6-6M3 10l6 6"/>
              </svg>
            </button>

            <button
              className="redo-btn"
              onClick={onRedo}
              disabled={!canRedo}
              title={t('common.redoWithShortcut', 'Redo (Ctrl+Y or Ctrl+Shift+Z)')}
            >
              <svg viewBox="0 0 24 24" width="16" height="16" stroke="currentColor" strokeWidth="2" fill="none">
                <path d="M21 10h-10c-4.42 0-8 3.58-8 8v2M21 10l-6-6M21 10l-6 6"/>
              </svg>
            </button>
          </div>
        )}
      </div>

      {/* Subtitle Split Modal */}
      <SubtitleSplitModal
        isOpen={showSplitModal}
        onClose={() => setShowSplitModal(false)}
        lyrics={lyrics}
        onSplitSubtitles={onSplitSubtitles}
        selectedRange={selectedRange}
      />
    </div>
  );
};

export default LyricsHeader;<|MERGE_RESOLUTION|>--- conflicted
+++ resolved
@@ -188,11 +188,7 @@
               className="lyrics-save-btn"
               onClick={onSave}
               disabled={isAtSavedState}
-<<<<<<< HEAD
-              title={isAtSavedState ? t('common.saveDisabled', 'No changes to save') : t('common.save', 'Save progress')}
-=======
               title={isAtSavedState ? t('common.saveDisabled', 'No changes to save') : t('common.saveWithShortcut', 'Save (Ctrl+S)')}
->>>>>>> 17be6d47
             >
               <svg viewBox="0 0 24 24" width="16" height="16" stroke="currentColor" strokeWidth="2" fill="none">
                 <path d="M19 21H5a2 2 0 0 1-2-2V5a2 2 0 0 1 2-2h11l5 5v11a2 2 0 0 1-2 2z"/>
@@ -224,11 +220,7 @@
               className="checkpoint-btn"
               onClick={onJumpToCheckpoint}
               disabled={!canJumpToCheckpoint}
-<<<<<<< HEAD
-              title={t('common.jumpToCheckpoint', 'Jump to last checkpoint (undo multiple steps)')}
-=======
               title={t('common.jumpToCheckpointWithShortcut', 'Jump to last checkpoint (Ctrl+J)')}
->>>>>>> 17be6d47
             >
               {/* Flag with curved arrow icon - active */}
               <svg viewBox="0 0 24 24" width="16" height="16" fill="none">
