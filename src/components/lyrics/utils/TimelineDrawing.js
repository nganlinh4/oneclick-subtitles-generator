--- conflicted
+++ resolved
@@ -109,11 +109,7 @@
 
   // Draw segment selection overlay
   if (segmentData) {
-<<<<<<< HEAD
-    const { selectedSegment, isDraggingSegment, dragStartTime, dragCurrentTime, isProcessing, animationTime } = segmentData;
-=======
     const { selectedSegment, isDraggingSegment, dragStartTime, dragCurrentTime, isProcessing, animationTime, processingRanges } = segmentData;
->>>>>>> 17be6d47
 
     // Draw selected segment
     if (selectedSegment && !isDraggingSegment) {
@@ -225,8 +221,6 @@
       }
     }
 
-<<<<<<< HEAD
-=======
     // Draw parallel processing ranges if available
     if (Array.isArray(processingRanges) && processingRanges.length > 1) {
       // Iterate and draw each processing range
@@ -302,7 +296,6 @@
       }
     }
 
->>>>>>> 17be6d47
     // Draw drag preview (full height as requested)
     if (isDraggingSegment && dragStartTime !== null && dragCurrentTime !== null) {
       const start = Math.min(dragStartTime, dragCurrentTime);
