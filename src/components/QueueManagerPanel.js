--- conflicted
+++ resolved
@@ -292,11 +292,6 @@
                       waveSpeed={1.2}
                       height={12}
                       autoAnimateEntrance={true}
-<<<<<<< HEAD
-                      color={theme === 'dark'
-                        ? (item.status === 'processing' ? '#4CAF50' : '#FFC107')
-                        : (item.status === 'processing' ? '#2E7D32' : '#F57C00')
-=======
                       color={
                         // Use special blue color for Chrome download phase
                         item.phase === 'chrome-download' 
@@ -305,17 +300,11 @@
                               ? (item.status === 'processing' ? '#4CAF50' : '#FFC107')
                               : (item.status === 'processing' ? '#2E7D32' : '#F57C00')
                             )
->>>>>>> 17be6d47
                       }
                       trackColor={theme === 'dark'
                         ? 'rgba(255, 255, 255, 0.15)'
                         : 'rgba(0, 0, 0, 0.15)'
                       }
-<<<<<<< HEAD
-                      stopIndicatorColor={theme === 'dark'
-                        ? (item.status === 'processing' ? '#4CAF50' : '#FFC107')
-                        : (item.status === 'processing' ? '#2E7D32' : '#F57C00')
-=======
                       stopIndicatorColor={
                         // Use same special blue color for Chrome download phase
                         item.phase === 'chrome-download' 
@@ -324,7 +313,6 @@
                               ? (item.status === 'processing' ? '#4CAF50' : '#FFC107')
                               : (item.status === 'processing' ? '#2E7D32' : '#F57C00')
                             )
->>>>>>> 17be6d47
                       }
                       style={{
                         width: '100%'
