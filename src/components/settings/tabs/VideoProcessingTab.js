import React, { useEffect } from 'react';
import { useTranslation } from 'react-i18next';
import StandardSlider from '../../common/StandardSlider';
import MaterialSwitch from '../../common/MaterialSwitch';
import { DisplayIcon, VideoAnalysisIcon } from '../icons/TabIcons';
<<<<<<< HEAD
import { FiCpu, FiDownload } from 'react-icons/fi';
import CustomGeminiModelsCard from '../components/CustomGeminiModelsCard';
import CustomDropdown from '../../common/CustomDropdown';
=======
import { FiCpu, FiDownload, FiType } from 'react-icons/fi';
import CustomGeminiModelsCard from '../components/CustomGeminiModelsCard';
import CustomDropdown from '../../common/CustomDropdown';
import { initGeminiButtonEffects, disableGeminiButtonEffects } from '../../../utils/geminiEffects';
>>>>>>> 17be6d47
import '../../../styles/common/material-switch.css';
import '../../../styles/settings/customGeminiModels.css';

const VideoProcessingTab = ({
  segmentDuration,
  setSegmentDuration,
  geminiModel,
  setGeminiModel,
  timeFormat,
  setTimeFormat,
  showWaveformLongVideos,
  setShowWaveformLongVideos,
  useVideoAnalysis,
  setUseVideoAnalysis,
  videoAnalysisModel,
  setVideoAnalysisModel,
<<<<<<< HEAD
=======
  videoAnalysisTimeout,
  setVideoAnalysisTimeout,
>>>>>>> 17be6d47
  optimizeVideos,
  setOptimizeVideos,
  optimizedResolution,
  setOptimizedResolution,
  useOptimizedPreview,
  setUseOptimizedPreview,
  thinkingBudgets,
  setThinkingBudgets,
  useCookiesForDownload,
  setUseCookiesForDownload,
  enableYoutubeSearch,
  setEnableYoutubeSearch,
  customGeminiModels,
  setCustomGeminiModels,
  // New prop for gemini effects toggle
  enableGeminiEffects,
<<<<<<< HEAD
  setEnableGeminiEffects
}) => {
  const { t } = useTranslation();

=======
  setEnableGeminiEffects,
  // New prop for favorite max subtitle length
  favoriteMaxSubtitleLength,
  setFavoriteMaxSubtitleLength,
  showFavoriteMaxLength,
  setShowFavoriteMaxLength
}) => {
  const { t } = useTranslation();

  // Apply Gemini effects immediately when toggle changes
  useEffect(() => {
    if (enableGeminiEffects) {
      initGeminiButtonEffects();
    } else {
      disableGeminiButtonEffects();
    }
  }, [enableGeminiEffects]);

>>>>>>> 17be6d47
  // Helper function to get analysis models (subset of all models)
  const getAnalysisModels = () => {
    const builtInAnalysisModels = [
      { id: 'gemini-2.5-flash', name: t('settings.modelFlash25', 'Gemini 2.5 Flash (Best)') },
      { id: 'gemini-2.5-flash-lite', name: t('settings.modelFlash25Lite', 'Gemini 2.5 Flash Lite (Fast + Efficient)') },
      { id: 'gemini-2.0-flash', name: t('settings.modelFlash', 'Gemini 2.0 Flash (Normal)') }
    ];

    const customModels = customGeminiModels.map(model => ({
      id: model.id,
      name: `${model.name} (Custom)`,
      isCustom: true
    }));

    return [...builtInAnalysisModels, ...customModels];
  };

  // Helper function to get the dropdown mode for a thinking budget value
  const getThinkingMode = (budget) => {
    if (budget === -1) return 'dynamic';
    if (budget === 0) return 'disabled';
    return 'custom';
  };

  // Helper function to get the slider value for custom mode (map token count to 0-100)
  const getSliderValue = (budget, modelId) => {
    if (modelId === 'gemini-2.5-pro') {
      // Range: 128-32768 tokens
      return Math.round(((budget - 128) / (32768 - 128)) * 100);
    } else if (modelId === 'gemini-2.5-flash') {
      // Range: 1-24576 tokens for Flash (start from 1 to avoid conflict with disabled)
      return Math.round(((budget - 1) / (24576 - 1)) * 100);
    } else {
      // Range: 512-24576 tokens for Flash Lite
      return Math.round(((budget - 512) / (24576 - 512)) * 100);
    }
  };

  // Helper function to convert slider value back to token count
  const getTokensFromSlider = (sliderValue, modelId) => {
    if (modelId === 'gemini-2.5-pro') {
      // Range: 128-32768 tokens
      return Math.round(128 + (sliderValue / 100) * (32768 - 128));
    } else if (modelId === 'gemini-2.5-flash') {
      // Range: 1-24576 tokens for Flash (start from 1 to avoid conflict with disabled)
      return Math.round(1 + (sliderValue / 100) * (24576 - 1));
    } else {
      // Range: 512-24576 tokens for Flash Lite
      return Math.round(512 + (sliderValue / 100) * (24576 - 512));
    }
  };

  // Handle dropdown mode change
  const handleModeChange = (modelId, mode) => {
    let newBudget;
    if (mode === 'dynamic') {
      newBudget = -1;
    } else if (mode === 'disabled') {
      newBudget = 0;
    } else if (mode === 'custom') {
      // Set to a reasonable default for custom mode
      if (modelId === 'gemini-2.5-pro') {
        newBudget = 1024;
      } else if (modelId === 'gemini-2.5-flash') {
        newBudget = 1024; // Flash can start from 0, but 1024 is a good default
      } else {
        newBudget = 512; // Flash Lite minimum is 512
      }
    }

    setThinkingBudgets(prev => ({
      ...prev,
      [modelId]: newBudget
    }));
  };

  // Handle slider change for custom mode
  const handleSliderChange = (modelId, sliderValue) => {
    const tokens = getTokensFromSlider(sliderValue, modelId);
    setThinkingBudgets(prev => ({
      ...prev,
      [modelId]: tokens
    }));
  };

  return (
    <div className="settings-section video-processing-section">

      {/* Grid layout for settings cards */}
      <div className="video-processing-grid">

<<<<<<< HEAD
        {/* Display Settings Card */}
        <div className="settings-card display-card">
          <div className="settings-card-header">
            <div className="settings-card-icon">
              <DisplayIcon />
            </div>
            <h4>{t('settings.displaySettings', 'Display Settings')}</h4>
          </div>
          <div className="settings-card-content">
            {/* Time Format Setting */}
            <div className="compact-setting">
              <label htmlFor="time-format">
                {t('settings.timeFormat', 'Time Format')}
              </label>
              <p className="setting-description">
                {t('settings.timeFormatDescription', 'Choose how time is displayed in the timeline and lyrics.')}
              </p>
              <CustomDropdown
                value={timeFormat}
                onChange={(value) => setTimeFormat(value)}
                options={[
                  { value: 'seconds', label: t('settings.timeFormatSeconds', 'Seconds (e.g., 75.40s)') },
                  { value: 'hms', label: t('settings.timeFormatHMS', 'HH:MM:SS (e.g., 1:15.40)') }
                ]}
                placeholder={t('settings.selectTimeFormat', 'Select Time Format')}
              />
            </div>

            {/* Audio Waveform for Long Videos Setting */}
            <div className="compact-setting">
              <div className="setting-header">
                <label htmlFor="show-waveform-long-videos">
                  {t('settings.showWaveformLongVideos', 'Show Waveform for Videos Longer than 30 Minutes')}
                </label>
                <div className="material-switch-container">
                  <MaterialSwitch
                    id="show-waveform-long-videos"
                    checked={showWaveformLongVideos}
                    onChange={(e) => setShowWaveformLongVideos(e.target.checked)}
                    ariaLabel={t('settings.showWaveformLongVideos', 'Show Waveform for Videos Longer than 30 Minutes')}
                    icons={true}
                  />
                </div>
              </div>
              <p className="setting-description">
                {t('settings.showWaveformLongVideosDescription', 'Enable waveform visualization for videos longer than 30 minutes. This may impact performance on very long videos.')}
              </p>
=======
        {/* Video Analysis Card - FIRST */}
        <div className="settings-card analysis-card">
          <div className="settings-card-header">
            <div className="settings-card-icon">
              <VideoAnalysisIcon />
            </div>
            <h4>{t('settings.videoAnalysisSection', 'Video Analysis')}</h4>
          </div>
          <div className="settings-card-content">
            <div className="compact-setting">
              <p className="setting-description">
                {t('settings.useVideoAnalysisDescription', 'Settings for the "Add analysis" button, which analyze the entire video with Gemini to identify the best prompt pattern and generate transcription rules.')}
              </p>
            </div>

            <div className="compact-setting">
              <label htmlFor="video-analysis-model">
                {t('settings.videoAnalysisModel', 'Analysis Model')}
              </label>
              <p className="setting-description">
                {t('settings.videoAnalysisModel.simplified', 'Select the model to use for video analysis. Flash Lite is faster but less accurate.')}
              </p>
              <CustomDropdown
                value={videoAnalysisModel}
                onChange={(value) => setVideoAnalysisModel(value)}
                options={getAnalysisModels().map((model) => ({
                  value: model.id,
                  label: model.name
                }))}
                placeholder={t('settings.selectAnalysisModel', 'Select Analysis Model')}
              />
            </div>

            <div className="compact-setting">
              <label htmlFor="video-analysis-timeout">
                {t('settings.videoAnalysisCountdown', 'Analysis Countdown Time')}
              </label>
              <p className="setting-description">
                {t('settings.videoAnalysisCountdownDesc', 'How long to wait before auto-saving analysis rules in autoflow mode.')}
              </p>
              <CustomDropdown
                value={videoAnalysisTimeout}
                onChange={(value) => setVideoAnalysisTimeout(value)}
                options={[
                  { value: 'none', label: t('settings.countdownNone', 'No countdown (trust the analysis, not recommended)') },
                  { value: '10', label: t('settings.countdown10', '10 seconds (default)') },
                  { value: '20', label: t('settings.countdown20', '20 seconds') },
                  { value: 'infinite', label: t('settings.countdownInfinite', 'Infinite countdown (no auto proceeding)') }
                ]}
                placeholder={t('settings.selectCountdownTime', 'Select Countdown Time')}
              />
>>>>>>> 17be6d47
            </div>
          </div>
        </div>

<<<<<<< HEAD
            {/* Show Gemini star effects Setting */}
            <div className="compact-setting">
              <div className="setting-header">
                <label htmlFor="enable-gemini-effects">
                  {t('settings.showGeminiEffects', 'Show Gemini star effects')}
                </label>
                <div className="material-switch-container">
                  <MaterialSwitch
                    id="enable-gemini-effects"
                    checked={enableGeminiEffects}
                    onChange={(e) => setEnableGeminiEffects(e.target.checked)}
                    ariaLabel={t('settings.showGeminiEffects', 'Show Gemini star effects')}
=======
        {/* Processing Settings Card - SECOND */}
        <div className="settings-card processing-card">
          <div className="settings-card-header">
            <div className="settings-card-icon">
              <FiType />
            </div>
            <h4>{t('settings.processingSettings', 'Processing')}</h4>
          </div>
          <div className="settings-card-content">
            {/* Auto Split Subtitles Setting */}
            <div className="compact-setting">
              <div className="setting-header">
                <label htmlFor="auto-split-subtitles">
                  {t('settings.autoSplitSubtitles', 'Auto-split subtitles')}
                </label>
                <div className="material-switch-container">
                  <MaterialSwitch
                    id="auto-split-subtitles"
                    checked={showFavoriteMaxLength}
                    onChange={(e) => setShowFavoriteMaxLength(e.target.checked)}
                    ariaLabel={t('settings.autoSplitSubtitles', 'Auto-split subtitles')}
>>>>>>> 17be6d47
                    icons={true}
                  />
                </div>
              </div>
              <p className="setting-description">
<<<<<<< HEAD
                {t('settings.showGeminiEffectsDescription', 'Use Gemini starry sky effect and Gemini stars button effect. This can be turned off for low end devices and no functionalities will be affected')}
=======
                {t('settings.autoSplitSubtitlesDescription', 'Automatically split long subtitles into smaller segments for better readability.')}
>>>>>>> 17be6d47
              </p>
            </div>

            {/* Favorite Max Subtitle Length Setting */}
            <div className="compact-setting">
              <label htmlFor="favorite-max-subtitle-length">
                {t('settings.favoriteMaxSubtitleLength', 'Favorite max length of one subtitle')}
              </label>
              <p className="setting-description">
                {t('settings.favoriteMaxSubtitleLengthDescription', 'Set the default maximum number of words per subtitle when auto-split is enabled.')}
              </p>
              <div className="slider-with-value">
                <StandardSlider
                  value={favoriteMaxSubtitleLength}
                  onChange={(value) => setFavoriteMaxSubtitleLength(parseInt(value))}
                  min={1}
                  max={30}
                  step={1}
                  orientation="Horizontal"
                  size="Small"
                  state={showFavoriteMaxLength ? "Enabled" : "Disabled"}
                  showValueIndicator={false}
                  showIcon={false}
                  showStops={false}
                  className="max-subtitle-length-slider"
                  id="favorite-max-subtitle-length"
                  ariaLabel={t('settings.favoriteMaxSubtitleLength', 'Favorite max length of one subtitle')}
                  disabled={!showFavoriteMaxLength}
                />
                <div className="slider-value-display" style={{ opacity: showFavoriteMaxLength ? 1 : 0.5 }}>
                  {favoriteMaxSubtitleLength} {t('settings.words', 'words')}
                </div>
              </div>
            </div>
          </div>
        </div>

<<<<<<< HEAD
        {/* Download Settings Card */}
        <div className="settings-card download-card">
          <div className="settings-card-header">
            <div className="settings-card-icon">
              <FiDownload />
            </div>
            <h4>{t('settings.downloadSettings', 'Download Settings')}</h4>
          </div>
          <div className="settings-card-content">
            {/* Enable YouTube Search Setting */}
            <div className="compact-setting">
              <div className="setting-header">
                <label htmlFor="enable-youtube-search">
                  {t('settings.enableYoutubeSearch', 'Enable YouTube Search')}
                </label>
                <div className="material-switch-container">
                  <MaterialSwitch
                    id="enable-youtube-search"
                    checked={enableYoutubeSearch}
                    onChange={(e) => setEnableYoutubeSearch(e.target.checked)}
                    ariaLabel={t('settings.enableYoutubeSearch', 'Enable YouTube Search')}
=======
        {/* Display Settings Card - THIRD */}
        <div className="settings-card display-card">
          <div className="settings-card-header">
            <div className="settings-card-icon">
              <DisplayIcon />
            </div>
            <h4>{t('settings.displaySettings', 'Display Settings')}</h4>
          </div>
          <div className="settings-card-content">
            {/* Time Format Setting */}
            <div className="compact-setting">
              <label htmlFor="time-format">
                {t('settings.timeFormat', 'Time Format')}
              </label>
              <p className="setting-description">
                {t('settings.timeFormatDescription', 'Choose how time is displayed in the timeline and lyrics.')}
              </p>
              <CustomDropdown
                value={timeFormat}
                onChange={(value) => setTimeFormat(value)}
                options={[
                  { value: 'seconds', label: t('settings.timeFormatSeconds', 'Seconds (e.g., 75.40s)') },
                  { value: 'hms', label: t('settings.timeFormatHMS', 'HH:MM:SS (e.g., 1:15.40)') }
                ]}
                placeholder={t('settings.selectTimeFormat', 'Select Time Format')}
              />
            </div>

            {/* Audio Waveform for Long Videos Setting */}
            <div className="compact-setting">
              <div className="setting-header">
                <label htmlFor="show-waveform-long-videos">
                  {t('settings.showWaveformLongVideos', 'Show Waveform for Videos Longer than 30 Minutes')}
                </label>
                <div className="material-switch-container">
                  <MaterialSwitch
                    id="show-waveform-long-videos"
                    checked={showWaveformLongVideos}
                    onChange={(e) => setShowWaveformLongVideos(e.target.checked)}
                    ariaLabel={t('settings.showWaveformLongVideos', 'Show Waveform for Videos Longer than 30 Minutes')}
                    icons={true}
                  />
                </div>
              </div>
              <p className="setting-description">
                {t('settings.showWaveformLongVideosDescription', 'Enable waveform visualization for videos longer than 30 minutes. This may impact performance on very long videos.')}
              </p>
            </div>

            {/* Show Gemini star effects Setting */}
            <div className="compact-setting">
              <div className="setting-header">
                <label htmlFor="enable-gemini-effects">
                  {t('settings.showGeminiEffects', 'Show Gemini star effects')}
                </label>
                <div className="material-switch-container">
                  <MaterialSwitch
                    id="enable-gemini-effects"
                    checked={enableGeminiEffects}
                    onChange={(e) => setEnableGeminiEffects(e.target.checked)}
                    ariaLabel={t('settings.showGeminiEffects', 'Show Gemini star effects')}
>>>>>>> 17be6d47
                    icons={true}
                  />
                </div>
              </div>
              <p className="setting-description">
<<<<<<< HEAD
                {t('settings.enableYoutubeSearchDescription', 'Show the "Search YouTube" tab in input methods and enable YouTube API authentication settings. Disabling this will hide YouTube search functionality.')}
=======
                {t('settings.showGeminiEffectsDescription', 'Use Gemini starry sky effect and Gemini stars button effect. This can be turned off for low end devices and no functionalities will be affected')}
>>>>>>> 17be6d47
              </p>
            </div>

<<<<<<< HEAD
            {/* Download Cookies Setting */}
=======
        {/* Download Settings Card - FOURTH */}
        <div className="settings-card download-card">
          <div className="settings-card-header">
            <div className="settings-card-icon">
              <FiDownload />
            </div>
            <h4>{t('settings.downloadSettings', 'Download Settings')}</h4>
          </div>
          <div className="settings-card-content">
            {/* Enable YouTube Search Setting */}
>>>>>>> 17be6d47
            <div className="compact-setting">
              <div className="setting-header">
                <label htmlFor="enable-youtube-search">
                  {t('settings.enableYoutubeSearch', 'Enable YouTube Search')}
                </label>
                <div className="material-switch-container">
                  <MaterialSwitch
                    id="enable-youtube-search"
                    checked={enableYoutubeSearch}
                    onChange={(e) => setEnableYoutubeSearch(e.target.checked)}
                    ariaLabel={t('settings.enableYoutubeSearch', 'Enable YouTube Search')}
                    icons={true}
                  />
                </div>
              </div>
              <p className="setting-description">
                {t('settings.enableYoutubeSearchDescription', 'Show the "Search YouTube" tab in input methods and enable YouTube API authentication settings. Disabling this will hide YouTube search functionality.')}
              </p>
            </div>
<<<<<<< HEAD
          </div>
        </div>

        {/* Video Analysis Card */}
        <div className="settings-card analysis-card">
          <div className="settings-card-header">
            <div className="settings-card-icon">
              <VideoAnalysisIcon />
            </div>
            <h4>{t('settings.videoAnalysisSection', 'Video Analysis')}</h4>
          </div>
          <div className="settings-card-content">
            <div className="compact-setting">
              <p className="setting-description">
                {t('settings.useVideoAnalysisDescription', 'Settings for the "Add analysis" button, which analyze the entire video with Gemini to identify the best prompt pattern and generate transcription rules.')}
              </p>
            </div>
=======
>>>>>>> 17be6d47

            {/* Download Cookies Setting */}
            <div className="compact-setting">
<<<<<<< HEAD
              <label htmlFor="video-analysis-model">
                {t('settings.videoAnalysisModel', 'Analysis Model')}
              </label>
              <p className="setting-description">
                {t('settings.videoAnalysisModel.simplified', 'Select the model to use for video analysis. Flash Lite is faster but less accurate.')}
=======
              <div className="setting-header">
                <label htmlFor="use-cookies-download">
                  {t('settings.useCookiesForDownload', 'Use browser cookies for video downloads')}
                </label>
                <div className="material-switch-container">
                  <MaterialSwitch
                    id="use-cookies-download"
                    checked={useCookiesForDownload}
                    onChange={(e) => setUseCookiesForDownload(e.target.checked)}
                    ariaLabel={t('settings.useCookiesForDownload', 'Use browser cookies for video downloads')}
                    icons={true}
                  />
                </div>
              </div>
              <p className="setting-description">
                {t('settings.useCookiesForDownloadDescription', 'Enable browser cookie authentication to access higher quality videos and bypass login restrictions. Disabling this will make downloads faster but may limit available video qualities and cause failures on restricted content.')}
>>>>>>> 17be6d47
              </p>
              <CustomDropdown
                value={videoAnalysisModel}
                onChange={(value) => setVideoAnalysisModel(value)}
                options={getAnalysisModels().map((model) => ({
                  value: model.id,
                  label: model.name
                }))}
                placeholder={t('settings.selectAnalysisModel', 'Select Analysis Model')}
              />
            </div>


          </div>
        </div>

        {/* AI Thinking Budget Card - FIFTH */}
        <div className="settings-card thinking-card">
          <div className="settings-card-header">
            <div className="settings-card-icon">
              <svg viewBox="0 -960 960 960" width="20" height="20" fill="currentColor">
                <path d="M227-246q-58-54-89-124.5t-31-149.87Q107-675 215.5-784T480-893q128 0 228.5 77T839-618l52 206q6 25-9.82 45T839-347h-66v94q0 45-31.14 75.5T667-147h-54v27q0 22-15.5 37.5T560-67q-22 0-37.5-15.5T507-120v-80q0-22 15.5-37.5T560-253h107v-147q0-22 15.5-37.5T720-453h51l-34-138q-23-85-94.5-140.5T480-787q-110.61 0-188.81 77.5Q213-632 213-521.93q0 56.93 23 109.43 23 52.5 66 91.5l31 28v173q0 22-15.5 37.5T280-67q-22 0-37.5-15.5T227-120v-126Zm265-181Zm-22 139q22 0 36-14.38 14-14.37 14-35.62t-14.5-35.63Q491-388 469.82-388q-21.17 0-35.5 14.32Q420-359.35 420-338.18q0 21.18 14.38 35.68Q448.75-288 470-288Zm2.89-355q17.11 0 29.11 9.5t12 23.5q0 13-7.5 26T479-551q-21 23-31.5 42T433-467q-2 15.6 9.5 27.3Q454-428 471.33-428 486-428 498-439q12-11 17-28 3.75-12 11.88-23.5Q535-502 551-519q26-28 35.5-48t9.5-43q0-46.2-36-78.1-36-31.9-87-31.9-32 0-60.5 15T364-662q-11 14-6 31.5t22 24.5q14 6 27.5 1.5T434-623q7.78-9.6 17.89-14.8 10.11-5.2 21-5.2Z"/>
              </svg>
            </div>
            <h4>{t('settings.thinkingBudgetSection', 'AI Thinking Budget')}</h4>
          </div>
          <div className="settings-card-content">
            <p className="setting-description">
              {t('settings.thinkingBudgetDescription', 'Configure how much thinking each AI model should use. Higher budgets allow more detailed reasoning but increase processing time and cost.')}
            </p>

            {/* Gemini 2.5 Pro */}
            <div className="compact-setting">
              <label htmlFor="thinking-mode-25-pro">
                {t('settings.thinkingBudget25Pro', 'Gemini 2.5 Pro Thinking Budget')}
              </label>
              <p className="setting-description">
                {t('settings.thinkingBudget25ProDesc', 'Cannot disable thinking. Choose dynamic or set custom token budget.')}
              </p>
              <CustomDropdown
<<<<<<< HEAD
                value={getThinkingMode(thinkingBudgets['gemini-2.5-pro'] || -1)}
                onChange={(value) => handleModeChange('gemini-2.5-pro', value)}
                options={[
                  { value: 'dynamic', label: t('settings.thinkingDynamic', 'Dynamic (Auto)') },
                  { value: 'custom', label: t('settings.thinkingCustom', 'Custom') }
=======
                value={getThinkingMode(thinkingBudgets['gemini-2.5-pro'] || 128)}
                onChange={(value) => handleModeChange('gemini-2.5-pro', value)}
                options={[
                  { value: 'dynamic', label: t('settings.thinkingDynamic', 'Dynamic (Auto)') },
                  { value: 'custom', label: `${t('settings.thinkingCustom', 'Custom')} (${t('settings.default', 'Default')})` }
>>>>>>> 17be6d47
                ]}
                placeholder={t('settings.selectThinkingMode', 'Select Thinking Mode')}
              />

<<<<<<< HEAD
              {getThinkingMode(thinkingBudgets['gemini-2.5-pro'] || -1) === 'custom' && (
=======
              {getThinkingMode(thinkingBudgets['gemini-2.5-pro'] || 128) === 'custom' && (
>>>>>>> 17be6d47
                <div className="thinking-slider-container">
                  <div className="slider-with-value">
                    <StandardSlider
                      value={getSliderValue(thinkingBudgets['gemini-2.5-pro'], 'gemini-2.5-pro')}
                      onChange={(value) => handleSliderChange('gemini-2.5-pro', parseInt(value))}
                      min={0}
                      max={100}
                      step={1}
                      orientation="Horizontal"
                      size="XSmall"
                      state="Enabled"
                      showValueIndicator={false} // Using custom value display
                      showIcon={false}
                      showStops={false}
                      className="thinking-budget-slider"
                      id="thinking-budget-pro"
                      ariaLabel={t('settings.thinkingBudget', 'Thinking Budget')}
                    />
                    <div className="slider-value-display">
                      {thinkingBudgets['gemini-2.5-pro']} {t('settings.tokens', 'tokens')}
                    </div>
                  </div>
                  <div className="slider-range-info">
                    {t('settings.thinkingRange', 'Range')}: 128 - 32,768 {t('settings.tokens', 'tokens')}
                  </div>
                </div>
              )}
            </div>

            {/* Gemini 2.5 Flash */}
            <div className="compact-setting">
              <label htmlFor="thinking-mode-25-flash">
                {t('settings.thinkingBudget25Flash', 'Gemini 2.5 Flash Thinking Budget')}
              </label>
              <p className="setting-description">
                {t('settings.thinkingBudget25FlashDesc', 'Can be disabled for fastest response, dynamic for auto, or custom token budget.')}
              </p>
              <CustomDropdown
<<<<<<< HEAD
                value={getThinkingMode(thinkingBudgets['gemini-2.5-flash'] || -1)}
                onChange={(value) => handleModeChange('gemini-2.5-flash', value)}
                options={[
                  { value: 'disabled', label: t('settings.thinkingDisabled', 'Disabled') },
=======
                value={getThinkingMode(thinkingBudgets['gemini-2.5-flash'] || 0)}
                onChange={(value) => handleModeChange('gemini-2.5-flash', value)}
                options={[
                  { value: 'disabled', label: `${t('settings.thinkingDisabled', 'Disabled')} (${t('settings.default', 'Default')})` },
>>>>>>> 17be6d47
                  { value: 'dynamic', label: t('settings.thinkingDynamic', 'Dynamic (Auto)') },
                  { value: 'custom', label: t('settings.thinkingCustom', 'Custom') }
                ]}
                placeholder={t('settings.selectThinkingMode', 'Select Thinking Mode')}
              />

<<<<<<< HEAD
              {getThinkingMode(thinkingBudgets['gemini-2.5-flash'] || -1) === 'custom' && (
=======
              {getThinkingMode(thinkingBudgets['gemini-2.5-flash'] || 0) === 'custom' && (
>>>>>>> 17be6d47
                <div className="thinking-slider-container">
                  <div className="slider-with-value">
                    <StandardSlider
                      value={getSliderValue(thinkingBudgets['gemini-2.5-flash'], 'gemini-2.5-flash')}
                      onChange={(value) => handleSliderChange('gemini-2.5-flash', parseInt(value))}
                      min={0}
                      max={100}
                      step={1}
                      orientation="Horizontal"
                      size="XSmall"
                      state="Enabled"
                      showValueIndicator={false} // Using custom value display
                      showIcon={false}
                      showStops={false}
                      className="thinking-budget-slider"
                      id="thinking-budget-flash"
                      ariaLabel={t('settings.thinkingBudget', 'Thinking Budget')}
                    />
                    <div className="slider-value-display">
                      {thinkingBudgets['gemini-2.5-flash']} {t('settings.tokens', 'tokens')}
                    </div>
                  </div>
                  <div className="slider-range-info">
                    {t('settings.thinkingRange', 'Range')}: 1 - 24,576 {t('settings.tokens', 'tokens')}
                  </div>
                </div>
              )}
            </div>

            {/* Gemini 2.5 Flash Lite */}
            <div className="compact-setting">
              <label htmlFor="thinking-mode-25-flash-lite">
                {t('settings.thinkingBudget25FlashLite', 'Gemini 2.5 Flash Lite Thinking Budget')}
              </label>
              <p className="setting-description">
                {t('settings.thinkingBudget25FlashLiteDesc', 'Disabled by default for fastest response. Choose dynamic or custom token budget.')}
              </p>
              <CustomDropdown
                value={getThinkingMode(thinkingBudgets['gemini-2.5-flash-lite'] || 0)}
                onChange={(value) => handleModeChange('gemini-2.5-flash-lite', value)}
                options={[
                  { value: 'disabled', label: `${t('settings.thinkingDisabled', 'Disabled')} (${t('settings.default', 'Default')})` },
                  { value: 'dynamic', label: t('settings.thinkingDynamic', 'Dynamic (Auto)') },
                  { value: 'custom', label: t('settings.thinkingCustom', 'Custom') }
                ]}
                placeholder={t('settings.selectThinkingMode', 'Select Thinking Mode')}
              />

              {getThinkingMode(thinkingBudgets['gemini-2.5-flash-lite'] || 0) === 'custom' && (
                <div className="thinking-slider-container">
                  <div className="slider-with-value">
                    <StandardSlider
                      value={getSliderValue(thinkingBudgets['gemini-2.5-flash-lite'], 'gemini-2.5-flash-lite')}
                      onChange={(value) => handleSliderChange('gemini-2.5-flash-lite', parseInt(value))}
                      min={0}
                      max={100}
                      step={1}
                      orientation="Horizontal"
                      size="XSmall"
                      state="Enabled"
                      showValueIndicator={false} // Using custom value display
                      showIcon={false}
                      showStops={false}
                      className="thinking-budget-slider"
                      id="thinking-budget-lite"
                      ariaLabel={t('settings.thinkingBudget', 'Thinking Budget')}
                    />
                    <div className="slider-value-display">
                      {thinkingBudgets['gemini-2.5-flash-lite']} {t('settings.tokens', 'tokens')}
                    </div>
                  </div>
                  <div className="slider-range-info">
                    {t('settings.thinkingRange', 'Range')}: 512 - 24,576 {t('settings.tokens', 'tokens')}
                  </div>
                </div>
              )}
            </div>
          </div>
        </div>

        {/* Custom Gemini Models Card - SIXTH */}
        <CustomGeminiModelsCard
          customGeminiModels={customGeminiModels}
          setCustomGeminiModels={setCustomGeminiModels}
        />
      </div>
    </div>
  );
};

export default VideoProcessingTab;<|MERGE_RESOLUTION|>--- conflicted
+++ resolved
@@ -3,16 +3,10 @@
 import StandardSlider from '../../common/StandardSlider';
 import MaterialSwitch from '../../common/MaterialSwitch';
 import { DisplayIcon, VideoAnalysisIcon } from '../icons/TabIcons';
-<<<<<<< HEAD
-import { FiCpu, FiDownload } from 'react-icons/fi';
-import CustomGeminiModelsCard from '../components/CustomGeminiModelsCard';
-import CustomDropdown from '../../common/CustomDropdown';
-=======
 import { FiCpu, FiDownload, FiType } from 'react-icons/fi';
 import CustomGeminiModelsCard from '../components/CustomGeminiModelsCard';
 import CustomDropdown from '../../common/CustomDropdown';
 import { initGeminiButtonEffects, disableGeminiButtonEffects } from '../../../utils/geminiEffects';
->>>>>>> 17be6d47
 import '../../../styles/common/material-switch.css';
 import '../../../styles/settings/customGeminiModels.css';
 
@@ -29,11 +23,8 @@
   setUseVideoAnalysis,
   videoAnalysisModel,
   setVideoAnalysisModel,
-<<<<<<< HEAD
-=======
   videoAnalysisTimeout,
   setVideoAnalysisTimeout,
->>>>>>> 17be6d47
   optimizeVideos,
   setOptimizeVideos,
   optimizedResolution,
@@ -50,12 +41,6 @@
   setCustomGeminiModels,
   // New prop for gemini effects toggle
   enableGeminiEffects,
-<<<<<<< HEAD
-  setEnableGeminiEffects
-}) => {
-  const { t } = useTranslation();
-
-=======
   setEnableGeminiEffects,
   // New prop for favorite max subtitle length
   favoriteMaxSubtitleLength,
@@ -74,7 +59,6 @@
     }
   }, [enableGeminiEffects]);
 
->>>>>>> 17be6d47
   // Helper function to get analysis models (subset of all models)
   const getAnalysisModels = () => {
     const builtInAnalysisModels = [
@@ -166,55 +150,6 @@
       {/* Grid layout for settings cards */}
       <div className="video-processing-grid">
 
-<<<<<<< HEAD
-        {/* Display Settings Card */}
-        <div className="settings-card display-card">
-          <div className="settings-card-header">
-            <div className="settings-card-icon">
-              <DisplayIcon />
-            </div>
-            <h4>{t('settings.displaySettings', 'Display Settings')}</h4>
-          </div>
-          <div className="settings-card-content">
-            {/* Time Format Setting */}
-            <div className="compact-setting">
-              <label htmlFor="time-format">
-                {t('settings.timeFormat', 'Time Format')}
-              </label>
-              <p className="setting-description">
-                {t('settings.timeFormatDescription', 'Choose how time is displayed in the timeline and lyrics.')}
-              </p>
-              <CustomDropdown
-                value={timeFormat}
-                onChange={(value) => setTimeFormat(value)}
-                options={[
-                  { value: 'seconds', label: t('settings.timeFormatSeconds', 'Seconds (e.g., 75.40s)') },
-                  { value: 'hms', label: t('settings.timeFormatHMS', 'HH:MM:SS (e.g., 1:15.40)') }
-                ]}
-                placeholder={t('settings.selectTimeFormat', 'Select Time Format')}
-              />
-            </div>
-
-            {/* Audio Waveform for Long Videos Setting */}
-            <div className="compact-setting">
-              <div className="setting-header">
-                <label htmlFor="show-waveform-long-videos">
-                  {t('settings.showWaveformLongVideos', 'Show Waveform for Videos Longer than 30 Minutes')}
-                </label>
-                <div className="material-switch-container">
-                  <MaterialSwitch
-                    id="show-waveform-long-videos"
-                    checked={showWaveformLongVideos}
-                    onChange={(e) => setShowWaveformLongVideos(e.target.checked)}
-                    ariaLabel={t('settings.showWaveformLongVideos', 'Show Waveform for Videos Longer than 30 Minutes')}
-                    icons={true}
-                  />
-                </div>
-              </div>
-              <p className="setting-description">
-                {t('settings.showWaveformLongVideosDescription', 'Enable waveform visualization for videos longer than 30 minutes. This may impact performance on very long videos.')}
-              </p>
-=======
         {/* Video Analysis Card - FIRST */}
         <div className="settings-card analysis-card">
           <div className="settings-card-header">
@@ -266,25 +201,10 @@
                 ]}
                 placeholder={t('settings.selectCountdownTime', 'Select Countdown Time')}
               />
->>>>>>> 17be6d47
             </div>
           </div>
         </div>
 
-<<<<<<< HEAD
-            {/* Show Gemini star effects Setting */}
-            <div className="compact-setting">
-              <div className="setting-header">
-                <label htmlFor="enable-gemini-effects">
-                  {t('settings.showGeminiEffects', 'Show Gemini star effects')}
-                </label>
-                <div className="material-switch-container">
-                  <MaterialSwitch
-                    id="enable-gemini-effects"
-                    checked={enableGeminiEffects}
-                    onChange={(e) => setEnableGeminiEffects(e.target.checked)}
-                    ariaLabel={t('settings.showGeminiEffects', 'Show Gemini star effects')}
-=======
         {/* Processing Settings Card - SECOND */}
         <div className="settings-card processing-card">
           <div className="settings-card-header">
@@ -306,17 +226,12 @@
                     checked={showFavoriteMaxLength}
                     onChange={(e) => setShowFavoriteMaxLength(e.target.checked)}
                     ariaLabel={t('settings.autoSplitSubtitles', 'Auto-split subtitles')}
->>>>>>> 17be6d47
                     icons={true}
                   />
                 </div>
               </div>
               <p className="setting-description">
-<<<<<<< HEAD
-                {t('settings.showGeminiEffectsDescription', 'Use Gemini starry sky effect and Gemini stars button effect. This can be turned off for low end devices and no functionalities will be affected')}
-=======
                 {t('settings.autoSplitSubtitlesDescription', 'Automatically split long subtitles into smaller segments for better readability.')}
->>>>>>> 17be6d47
               </p>
             </div>
 
@@ -354,29 +269,6 @@
           </div>
         </div>
 
-<<<<<<< HEAD
-        {/* Download Settings Card */}
-        <div className="settings-card download-card">
-          <div className="settings-card-header">
-            <div className="settings-card-icon">
-              <FiDownload />
-            </div>
-            <h4>{t('settings.downloadSettings', 'Download Settings')}</h4>
-          </div>
-          <div className="settings-card-content">
-            {/* Enable YouTube Search Setting */}
-            <div className="compact-setting">
-              <div className="setting-header">
-                <label htmlFor="enable-youtube-search">
-                  {t('settings.enableYoutubeSearch', 'Enable YouTube Search')}
-                </label>
-                <div className="material-switch-container">
-                  <MaterialSwitch
-                    id="enable-youtube-search"
-                    checked={enableYoutubeSearch}
-                    onChange={(e) => setEnableYoutubeSearch(e.target.checked)}
-                    ariaLabel={t('settings.enableYoutubeSearch', 'Enable YouTube Search')}
-=======
         {/* Display Settings Card - THIRD */}
         <div className="settings-card display-card">
           <div className="settings-card-header">
@@ -438,23 +330,17 @@
                     checked={enableGeminiEffects}
                     onChange={(e) => setEnableGeminiEffects(e.target.checked)}
                     ariaLabel={t('settings.showGeminiEffects', 'Show Gemini star effects')}
->>>>>>> 17be6d47
                     icons={true}
                   />
                 </div>
               </div>
               <p className="setting-description">
-<<<<<<< HEAD
-                {t('settings.enableYoutubeSearchDescription', 'Show the "Search YouTube" tab in input methods and enable YouTube API authentication settings. Disabling this will hide YouTube search functionality.')}
-=======
                 {t('settings.showGeminiEffectsDescription', 'Use Gemini starry sky effect and Gemini stars button effect. This can be turned off for low end devices and no functionalities will be affected')}
->>>>>>> 17be6d47
-              </p>
-            </div>
-
-<<<<<<< HEAD
-            {/* Download Cookies Setting */}
-=======
+              </p>
+            </div>
+          </div>
+        </div>
+
         {/* Download Settings Card - FOURTH */}
         <div className="settings-card download-card">
           <div className="settings-card-header">
@@ -465,7 +351,6 @@
           </div>
           <div className="settings-card-content">
             {/* Enable YouTube Search Setting */}
->>>>>>> 17be6d47
             <div className="compact-setting">
               <div className="setting-header">
                 <label htmlFor="enable-youtube-search">
@@ -485,36 +370,9 @@
                 {t('settings.enableYoutubeSearchDescription', 'Show the "Search YouTube" tab in input methods and enable YouTube API authentication settings. Disabling this will hide YouTube search functionality.')}
               </p>
             </div>
-<<<<<<< HEAD
-          </div>
-        </div>
-
-        {/* Video Analysis Card */}
-        <div className="settings-card analysis-card">
-          <div className="settings-card-header">
-            <div className="settings-card-icon">
-              <VideoAnalysisIcon />
-            </div>
-            <h4>{t('settings.videoAnalysisSection', 'Video Analysis')}</h4>
-          </div>
-          <div className="settings-card-content">
-            <div className="compact-setting">
-              <p className="setting-description">
-                {t('settings.useVideoAnalysisDescription', 'Settings for the "Add analysis" button, which analyze the entire video with Gemini to identify the best prompt pattern and generate transcription rules.')}
-              </p>
-            </div>
-=======
->>>>>>> 17be6d47
 
             {/* Download Cookies Setting */}
             <div className="compact-setting">
-<<<<<<< HEAD
-              <label htmlFor="video-analysis-model">
-                {t('settings.videoAnalysisModel', 'Analysis Model')}
-              </label>
-              <p className="setting-description">
-                {t('settings.videoAnalysisModel.simplified', 'Select the model to use for video analysis. Flash Lite is faster but less accurate.')}
-=======
               <div className="setting-header">
                 <label htmlFor="use-cookies-download">
                   {t('settings.useCookiesForDownload', 'Use browser cookies for video downloads')}
@@ -531,20 +389,8 @@
               </div>
               <p className="setting-description">
                 {t('settings.useCookiesForDownloadDescription', 'Enable browser cookie authentication to access higher quality videos and bypass login restrictions. Disabling this will make downloads faster but may limit available video qualities and cause failures on restricted content.')}
->>>>>>> 17be6d47
-              </p>
-              <CustomDropdown
-                value={videoAnalysisModel}
-                onChange={(value) => setVideoAnalysisModel(value)}
-                options={getAnalysisModels().map((model) => ({
-                  value: model.id,
-                  label: model.name
-                }))}
-                placeholder={t('settings.selectAnalysisModel', 'Select Analysis Model')}
-              />
-            </div>
-
-
+              </p>
+            </div>
           </div>
         </div>
 
@@ -572,28 +418,16 @@
                 {t('settings.thinkingBudget25ProDesc', 'Cannot disable thinking. Choose dynamic or set custom token budget.')}
               </p>
               <CustomDropdown
-<<<<<<< HEAD
-                value={getThinkingMode(thinkingBudgets['gemini-2.5-pro'] || -1)}
-                onChange={(value) => handleModeChange('gemini-2.5-pro', value)}
-                options={[
-                  { value: 'dynamic', label: t('settings.thinkingDynamic', 'Dynamic (Auto)') },
-                  { value: 'custom', label: t('settings.thinkingCustom', 'Custom') }
-=======
                 value={getThinkingMode(thinkingBudgets['gemini-2.5-pro'] || 128)}
                 onChange={(value) => handleModeChange('gemini-2.5-pro', value)}
                 options={[
                   { value: 'dynamic', label: t('settings.thinkingDynamic', 'Dynamic (Auto)') },
                   { value: 'custom', label: `${t('settings.thinkingCustom', 'Custom')} (${t('settings.default', 'Default')})` }
->>>>>>> 17be6d47
                 ]}
                 placeholder={t('settings.selectThinkingMode', 'Select Thinking Mode')}
               />
 
-<<<<<<< HEAD
-              {getThinkingMode(thinkingBudgets['gemini-2.5-pro'] || -1) === 'custom' && (
-=======
               {getThinkingMode(thinkingBudgets['gemini-2.5-pro'] || 128) === 'custom' && (
->>>>>>> 17be6d47
                 <div className="thinking-slider-container">
                   <div className="slider-with-value">
                     <StandardSlider
@@ -632,28 +466,17 @@
                 {t('settings.thinkingBudget25FlashDesc', 'Can be disabled for fastest response, dynamic for auto, or custom token budget.')}
               </p>
               <CustomDropdown
-<<<<<<< HEAD
-                value={getThinkingMode(thinkingBudgets['gemini-2.5-flash'] || -1)}
-                onChange={(value) => handleModeChange('gemini-2.5-flash', value)}
-                options={[
-                  { value: 'disabled', label: t('settings.thinkingDisabled', 'Disabled') },
-=======
                 value={getThinkingMode(thinkingBudgets['gemini-2.5-flash'] || 0)}
                 onChange={(value) => handleModeChange('gemini-2.5-flash', value)}
                 options={[
                   { value: 'disabled', label: `${t('settings.thinkingDisabled', 'Disabled')} (${t('settings.default', 'Default')})` },
->>>>>>> 17be6d47
                   { value: 'dynamic', label: t('settings.thinkingDynamic', 'Dynamic (Auto)') },
                   { value: 'custom', label: t('settings.thinkingCustom', 'Custom') }
                 ]}
                 placeholder={t('settings.selectThinkingMode', 'Select Thinking Mode')}
               />
 
-<<<<<<< HEAD
-              {getThinkingMode(thinkingBudgets['gemini-2.5-flash'] || -1) === 'custom' && (
-=======
               {getThinkingMode(thinkingBudgets['gemini-2.5-flash'] || 0) === 'custom' && (
->>>>>>> 17be6d47
                 <div className="thinking-slider-container">
                   <div className="slider-with-value">
                     <StandardSlider
