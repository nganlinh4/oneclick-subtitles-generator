--- conflicted
+++ resolved
@@ -5,10 +5,6 @@
 import StyleSettings from './StyleSettings';
 import { fontOptions, fontWeightOptions, textAlignOptions, getTextTransformOptions } from '../constants';
 import { groupFontsByCategory } from '../utils/fontUtils';
-<<<<<<< HEAD
-import CloseButton from '../../common/CloseButton';
-=======
->>>>>>> 17be6d47
 import CustomDropdown from '../../common/CustomDropdown';
 
 /**
@@ -77,18 +73,12 @@
   if (!isOpen) return null;
 
   return (
-<<<<<<< HEAD
-    <div className="subtitle-settings-panel">
-
-      <div className="settings-content">
-=======
     <>
       {/* Invisible backdrop for click detection */}
       <div className="subtitle-settings-backdrop" onClick={() => setIsOpen(false)} />
       
       <div className="subtitle-settings-panel">
         <div className="settings-content">
->>>>>>> 17be6d47
         {/* Subtitle Language Selector - Always shown at the top */}
         <div className="setting-group subtitle-language-group">
           <label htmlFor="subtitle-language">{t('subtitleSettings.subtitleLanguage', 'Subtitle Language')}</label>
