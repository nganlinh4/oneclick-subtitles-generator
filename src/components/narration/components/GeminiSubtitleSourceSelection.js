--- conflicted
+++ resolved
@@ -347,21 +347,6 @@
                   { value: 'aggressive', label: t('narration.intensityAggressive', 'Aggressive') }
                 ]}
                 placeholder={t('narration.selectIntensity', 'Select Intensity')}
-<<<<<<< HEAD
-              />
-            </div>
-
-            {/* Material Web Switch */}
-            <div className="material-switch-container">
-              <MaterialSwitch
-                id="subtitle-grouping"
-                checked={useGroupedSubtitles}
-                onChange={(e) => handleGroupingToggle(e.target.checked)}
-                disabled={isGenerating || !subtitleSource || isGroupingSubtitles || !hasSubtitles}
-                ariaLabel={t('narration.groupSubtitles', 'Smartly group subtitles into fuller sentences for narration')}
-                icons={true}
-=======
->>>>>>> 17be6d47
               />
             </div>
 
