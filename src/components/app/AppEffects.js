--- conflicted
+++ resolved
@@ -138,8 +138,6 @@
     const handleVideoAnalysisStarted = () => {
       // Video analysis is always enabled
       if (localStorage.getItem('show_video_analysis') === 'true') {
-<<<<<<< HEAD
-=======
         setShowVideoAnalysis(true);
       }
     };
@@ -149,7 +147,6 @@
       // This event is dispatched after analysis completes with the result
       if (event.detail && event.detail.analysisResult) {
         setVideoAnalysisResult(event.detail.analysisResult);
->>>>>>> 17be6d47
         setShowVideoAnalysis(true);
       }
     };
@@ -359,10 +356,6 @@
       if (uploadedFile) {
         // No need to prepare video segments when using cached subtitles
         // The new simplified processing workflow doesn't require video splitting
-<<<<<<< HEAD
-        console.log('Cached subtitles loaded successfully for uploaded file');
-=======
->>>>>>> 17be6d47
       }
       // For YouTube tab, we need to download the video first
       else if (handleDownloadAndPrepareYouTubeVideo) {
