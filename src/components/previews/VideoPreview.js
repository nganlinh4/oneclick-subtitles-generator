﻿import React, { useRef, useEffect, useState, useCallback } from 'react';
import { useTranslation } from 'react-i18next';
import MaterialSwitch from '../common/MaterialSwitch';
import LiquidGlass from '../common/LiquidGlass';
import LoadingIndicator from '../common/LoadingIndicator';
import '../../styles/common/material-switch.css';
import {
  startYoutubeVideoDownload,
  checkDownloadStatus,
  extractYoutubeVideoId
} from '../../utils/videoDownloader';
import { renderSubtitlesToVideo, downloadVideo } from '../../utils/videoUtils';
import { convertTimeStringToSeconds } from '../../utils/vttUtils';
import SubtitleSettings from '../SubtitleSettings';
import VideoTopsideButtons from './VideoTopsideButtons';
import VideoBottomControls from './VideoBottomControls';
// Narration settings now integrated into the translation section
import '../../styles/VideoPreview.css';
import '../../styles/narration/index.css';
import { SERVER_URL } from '../../config';

const VideoPreview = ({ currentTime, setCurrentTime, setDuration, videoSource, onSeek, translatedSubtitles, subtitlesArray, onVideoUrlReady, onReferenceAudioChange, onRenderVideo, useCookiesForDownload = true }) => {
  const { t } = useTranslation();
  const videoRef = useRef(null);
  const lastBlobUrlRef = useRef(null);

  const seekLockRef = useRef(false);
  const lastTimeUpdateRef = useRef(0); // Track last time update to throttle updates
  const lastPlayStateRef = useRef(false); // Track last play state to avoid redundant updates
  // isFullscreen state is set but not directly used in rendering - used for event handling
  const [isFullscreen, setIsFullscreen] = useState(false); // Track fullscreen state
  const [videoUrl, setVideoUrl] = useState('');
  const [optimizedVideoUrl, setOptimizedVideoUrl] = useState('');
  const [optimizedVideoInfo, setOptimizedVideoInfo] = useState(null);
  const [isLoaded, setIsLoaded] = useState(false);
  const [error, setError] = useState('');
  const [isDownloading, setIsDownloading] = useState(false);
  const [isAudioDownloading, setIsAudioDownloading] = useState(false);
  const [downloadProgress, setDownloadProgress] = useState(0);
  const [videoId, setVideoId] = useState(null);
  const [downloadCheckInterval, setDownloadCheckInterval] = useState(null);
  const [isRenderingVideo, setIsRenderingVideo] = useState(false);
  const [renderProgress, setRenderProgress] = useState(0);
  const [isRefreshingNarration, setIsRefreshingNarration] = useState(false); // Track narration refresh state
  const [isVideoHovered, setIsVideoHovered] = useState(false); // Track video hover state for showing controls

  // Custom video control states
  const [isPlaying, setIsPlaying] = useState(false);
  const [videoDuration, setVideoDuration] = useState(0);
  const [volume, setVolume] = useState(1);
  const [isMuted, setIsMuted] = useState(false);
  const [showCustomControls, setShowCustomControls] = useState(false);
  const [isDragging, setIsDragging] = useState(false);
  const [dragTime, setDragTime] = useState(0);
  const dragTimeRef = useRef(0);
  const [isVolumeSliderVisible, setIsVolumeSliderVisible] = useState(false);
  const [isVolumeDragging, setIsVolumeDragging] = useState(false);
  const [playbackSpeed, setPlaybackSpeed] = useState(1);
  const [isSpeedMenuVisible, setIsSpeedMenuVisible] = useState(false);
  const [controlsVisible, setControlsVisible] = useState(false);
  const hideControlsTimeoutRef = useRef(null);
  const [bufferedProgress, setBufferedProgress] = useState(0);
  const [isBuffering, setIsBuffering] = useState(false);
  const [isVideoLoading, setIsVideoLoading] = useState(true);
  // Native track subtitles disabled - using only custom subtitle display
  const [useOptimizedPreview, setUseOptimizedPreview] = useState(() => {
    return localStorage.getItem('use_optimized_preview') === 'true';
  });

  // Listen for changes to the optimized preview setting from Settings modal
  useEffect(() => {
    const handleStorageChange = (e) => {
      if (e.key === 'use_optimized_preview') {
        setUseOptimizedPreview(e.newValue === 'true');
      }
    };

    // Listen for immediate custom event from settings save
    const handleCustomEvent = (e) => {
      console.log('[VideoPreview] Received immediate optimized preview change:', e.detail.value);
      setUseOptimizedPreview(e.detail.value);
    };

    // Listen for storage events (changes from other tabs/windows)
    window.addEventListener('storage', handleStorageChange);

    // Listen for immediate custom event (same tab changes)
    window.addEventListener('optimizedPreviewChanged', handleCustomEvent);

    // Also check for changes periodically as fallback
    const checkInterval = setInterval(() => {
      const currentValue = localStorage.getItem('use_optimized_preview') === 'true';
      setUseOptimizedPreview(prev => {
        if (prev !== currentValue) {
          console.log('[VideoPreview] Optimized preview setting changed (periodic check):', currentValue);
          return currentValue;
        }
        return prev;
      });
    }, 500); // Check every 500ms

    return () => {
      window.removeEventListener('storage', handleStorageChange);
      window.removeEventListener('optimizedPreviewChanged', handleCustomEvent);
      clearInterval(checkInterval);
    };
  }, []);

  // State for custom subtitle display
  const [currentSubtitleText, setCurrentSubtitleText] = useState('');

  // Native track subtitles disabled - using only custom subtitle display

  const [subtitleSettings, setSubtitleSettings] = useState(() => {
    // Try to load settings from localStorage
    const savedSettings = localStorage.getItem('subtitle_settings');
    if (savedSettings) {
      try {
        return JSON.parse(savedSettings);
      } catch (e) {
        console.error('Error parsing saved subtitle settings:', e);
      }
    }

    // Default settings if nothing is saved
    return {
      fontFamily: 'Arial, sans-serif',
      fontSize: '24',
      fontWeight: '400',
      position: '90', // Now a percentage value from 0 (top) to 100 (bottom)
      boxWidth: '80',
      backgroundColor: '#000000',
      opacity: '0.7',
      textColor: '#ffffff',
      showTranslatedSubtitles: false
    };
  });
  // We track play state in lastPlayStateRef instead of using state to avoid unnecessary re-renders

  // Process the video URL (download if it's YouTube)
  const processVideoUrl = useCallback(async (url) => {


    // Reset states
    setError('');
    setIsLoaded(false);

    // Check if it's a YouTube URL
    if (url.includes('youtube.com') || url.includes('youtu.be')) {
      try {
        // Don't set downloading state to true until we know we need to download
        // This prevents the downloading UI from showing unnecessarily
        setDownloadProgress(0);

        // Store the URL for future use
        localStorage.setItem('current_video_url', url);

        // Extract video ID (used by the download process internally)
        extractYoutubeVideoId(url);

        // Start the download process but don't wait for it to complete
        const id = startYoutubeVideoDownload(url, false, useCookiesForDownload);
        setVideoId(id);

        // Check initial status - it might already be complete if cached
        const initialStatus = checkDownloadStatus(id);
        if (initialStatus.status === 'completed') {
          setVideoUrl(initialStatus.url);
          setIsDownloading(false);
        } else if (initialStatus.status === 'downloading') {
          // Only set downloading state to true if we're actually downloading
          setIsDownloading(true);
          setDownloadProgress(initialStatus.progress || 1); // Set to at least 1% to show progress
        }
      } catch (err) {
        console.error('Error starting YouTube video download:', err);
        setError(t('preview.videoError', `Error loading video: ${err.message}`));
        setIsDownloading(false);
      }
    } else {
      // Not a YouTube URL, use directly
      setVideoUrl(url);
    }
  }, [t, setError, setIsLoaded, setIsDownloading, setDownloadProgress, setVideoId, setVideoUrl]);

  // Initialize video source
  useEffect(() => {
    const loadVideo = async () => {
      // Reset video state when source changes
      setIsLoaded(false);
      setVideoUrl('');
      setOptimizedVideoUrl('');
      setError('');
      setOptimizedVideoInfo(null); // Reset optimized video info
      setIsDownloading(false); // Reset downloading state
      setDownloadProgress(0); // Reset download progress

      // Clear narration data when video source changes
      // Only log in development mode
      if (process.env.NODE_ENV === 'development') {

      }
      window.originalNarrations = [];
      window.translatedNarrations = [];
      localStorage.removeItem('originalNarrations');
      localStorage.removeItem('translatedNarrations');

      // Dispatch event to notify other components that narrations have been cleared
      const event = new CustomEvent('narrations-updated', {
        detail: {
          source: 'original',
          narrations: []
        }
      });
      window.dispatchEvent(event);

      const translatedEvent = new CustomEvent('narrations-updated', {
        detail: {
          source: 'translated',
          narrations: []
        }
      });
      window.dispatchEvent(translatedEvent);

      if (!videoSource) {
        // Don't show error message - SRT-only mode will be activated in App.js
        return;
      }

      // Only log in development mode
      if (process.env.NODE_ENV === 'development') {

      }

      // If it's a blob URL (from file upload), use it directly
      if (videoSource.startsWith('blob:')) {
        // Only log in development mode
        if (process.env.NODE_ENV === 'development') {

        }
        setVideoUrl(videoSource);

        // Check if we have an optimized version in localStorage
        try {
          const splitResult = JSON.parse(localStorage.getItem('split_result') || '{}');
          const lastOptimizationTimestamp = localStorage.getItem('last_optimization_timestamp');

          // For blob URLs, we'll use the most recent optimization result
          // since blob URLs don't contain filename information
          if (splitResult.optimized && splitResult.optimized.video && lastOptimizationTimestamp) {
            // Check if this optimization is recent (within last 5 minutes)
            const optimizationAge = Date.now() - parseInt(lastOptimizationTimestamp);
            const fiveMinutes = 5 * 60 * 1000;

            if (optimizationAge < fiveMinutes) {
              const optimizedUrl = `${SERVER_URL}${splitResult.optimized.video}`;
              // Using recent optimization result for blob URL
              setOptimizedVideoUrl(optimizedUrl);

              // Store the optimization info
              setOptimizedVideoInfo({
                resolution: splitResult.optimized.resolution || '360p',
                fps: splitResult.optimized.fps || 1,
                width: splitResult.optimized.width,
                height: splitResult.optimized.height
              });
            } else {
              // Optimization result too old, clearing
              setOptimizedVideoUrl('');
              setOptimizedVideoInfo(null);
            }
          } else {
            // No valid optimization result found
            setOptimizedVideoUrl('');
            setOptimizedVideoInfo(null);
          }
        } catch (error) {
          console.error('Error parsing split result from localStorage:', error);
          setOptimizedVideoUrl('');
          setOptimizedVideoInfo(null);
        }
        return;
      }

      // If it's a YouTube URL, handle download
      if (videoSource.includes('youtube.com') || videoSource.includes('youtu.be')) {
        await processVideoUrl(videoSource);
        return;
      }

      // For any other URL, try to use it directly
      setVideoUrl(videoSource);

      // Check for optimized version for all video types
      try {
        const splitResult = JSON.parse(localStorage.getItem('split_result') || '{}');
        const lastOptimizationTimestamp = localStorage.getItem('last_optimization_timestamp');

        if (splitResult.optimized && splitResult.optimized.video && lastOptimizationTimestamp) {
          // Check if this optimization is recent (within last 5 minutes)
          const optimizationAge = Date.now() - parseInt(lastOptimizationTimestamp);
          const fiveMinutes = 5 * 60 * 1000;

          if (optimizationAge < fiveMinutes) {
            const optimizedUrl = `${SERVER_URL}${splitResult.optimized.video}`;
            // Using recent optimization result for regular URL
            setOptimizedVideoUrl(optimizedUrl);

            // Store the optimization info
            setOptimizedVideoInfo({
              resolution: splitResult.optimized.resolution || '360p',
              fps: splitResult.optimized.fps || 1,
              width: splitResult.optimized.width,
              height: splitResult.optimized.height
            });
          }
        }
      } catch (error) {
        console.error('Error checking optimization for regular URL:', error);
      }
    };

    loadVideo();
  }, [videoSource, t, processVideoUrl]);

  // Notify parent component when videoUrl changes AND mirror as blob to act like uploaded
  useEffect(() => {
    const urlToUse = useOptimizedPreview && optimizedVideoUrl ? optimizedVideoUrl : videoUrl;
    if (!urlToUse) return;

    // Early notify with the actual player URL
    if (onVideoUrlReady) {
      onVideoUrlReady(urlToUse);
    }

    // Also create a blob/object URL so downstream (waveform, processors) can treat it like an upload
    (async () => {
      try {
        // If already a blob/object URL, persist and notify
        if (urlToUse.startsWith('blob:')) {
          localStorage.setItem('current_file_url', urlToUse);
          if (onVideoUrlReady) onVideoUrlReady(urlToUse);
          return;
        }
<<<<<<< HEAD
        // Convert server URL to blob to avoid CORS/decoding issues
=======
        
        // Check if this is an external URL that will cause CORS issues
        const isExternalUrl = (urlToUse.startsWith('http://') || urlToUse.startsWith('https://')) && 
                            !urlToUse.startsWith('http://localhost') && 
                            !urlToUse.startsWith('http://127.0.0.1');
        
        if (isExternalUrl) {
          // For external URLs, skip blob conversion to avoid CORS errors
          console.log('[VideoPreview] Skipping blob conversion for external URL to avoid CORS');
          // Still notify with the original URL for components that can handle it
          localStorage.setItem('current_file_url', urlToUse);
          if (onVideoUrlReady) onVideoUrlReady(urlToUse);
          return;
        }
        
        // Convert server URL to blob to avoid CORS/decoding issues (only for local URLs)
>>>>>>> 17be6d47
        const resp = await fetch(urlToUse, { cache: 'no-cache', mode: 'cors' });
        if (!resp.ok) throw new Error(`Failed to fetch video for blob: ${resp.status}`);
        const blob = await resp.blob();
        const objectUrl = URL.createObjectURL(blob);
        localStorage.setItem('current_file_url', objectUrl);
        // Expose blob in a global map keyed by its object URL for downstream reuse
        if (!window.__videoBlobMap) window.__videoBlobMap = {};
        window.__videoBlobMap[objectUrl] = blob;
        // Keep track of last blob to revoke later when replaced
        if (lastBlobUrlRef.current && lastBlobUrlRef.current.startsWith('blob:')) {
          try { URL.revokeObjectURL(lastBlobUrlRef.current); } catch {}
          try { if (window.__videoBlobMap) delete window.__videoBlobMap[lastBlobUrlRef.current]; } catch {}
        }
        lastBlobUrlRef.current = objectUrl;
        // Notify consumers to switch to blob (acts like uploaded)
        if (onVideoUrlReady) onVideoUrlReady(objectUrl);
        window.dispatchEvent(new CustomEvent('currentFileUrlChanged', { detail: { url: objectUrl } }));
      } catch (e) {
        // Non-fatal: keep using direct URL; waveform may still work if server sends proper CORS
<<<<<<< HEAD
=======
        console.log('[VideoPreview] Failed to convert to blob, using direct URL:', e.message);
>>>>>>> 17be6d47
      }
    })();

    return () => {
      // Keep blob alive for the session; it will be replaced on next change
    };
  }, [videoUrl, optimizedVideoUrl, useOptimizedPreview, onVideoUrlReady]);

  // Handle video source switching while preserving playback state
  useEffect(() => {
    const videoElement = videoRef.current;
    if (!videoElement) return;

    // Store current state before source change
    const wasPlaying = !videoElement.paused;
    const currentVideoTime = videoElement.currentTime;

    // Determine the new source
    const newSrc = useOptimizedPreview && optimizedVideoUrl ? optimizedVideoUrl : videoUrl;

    // Only update if the source actually changed
    if (newSrc && videoElement.src !== newSrc) {
      console.log('[VideoPreview] Switching video source, preserving state:', {
        wasPlaying,
        currentVideoTime,
        useOptimizedPreview,
        optimizedVideoUrl: !!optimizedVideoUrl,
        videoUrl: !!videoUrl,
        newSrc: newSrc.substring(0, 50) + '...'
      });

      // Pause the video first to prevent UI state issues
      if (wasPlaying) {
        videoElement.pause();
      }

      // Immediately update UI to reflect paused state during transition
      setIsPlaying(false);

      // Set new source
      videoElement.src = newSrc;

      // Handle the load event to restore state
      const handleLoadedData = () => {
        // Restore time position (with safety checks)
        if (currentVideoTime > 0 && videoElement.duration && currentVideoTime < videoElement.duration) {
          videoElement.currentTime = currentVideoTime;
        }

        // Restore play state
        if (wasPlaying) {
          videoElement.play().then(() => {
            console.log('[VideoPreview] Successfully resumed playback after source switch');
            setIsPlaying(true);

            // Double-check UI state after a short delay to ensure synchronization
            setTimeout(() => {
              const actuallyPlaying = !videoElement.paused;
              if (actuallyPlaying !== isPlaying) {
                console.log('[VideoPreview] Correcting UI state mismatch:', { actuallyPlaying, uiState: isPlaying });
                setIsPlaying(actuallyPlaying);
              }
            }, 100);
          }).catch(error => {
            console.warn('[VideoPreview] Could not auto-resume playback:', error);
            // Ensure UI reflects the actual state
            setIsPlaying(false);
          });
        } else {
          // Ensure UI reflects paused state and controls are clickable
          setIsPlaying(false);
        }

        // Clean up event listener
        videoElement.removeEventListener('loadeddata', handleLoadedData);
      };

      // Handle loading errors
      const handleLoadError = () => {
        console.error('[VideoPreview] Error loading new video source');
        setIsPlaying(false);
        videoElement.removeEventListener('loadeddata', handleLoadedData);
        videoElement.removeEventListener('error', handleLoadError);
      };

      // Add event listeners
      videoElement.addEventListener('loadeddata', handleLoadedData);
      videoElement.addEventListener('error', handleLoadError);

      // Load the new source
      videoElement.load();

      // Additional safety: sync UI state after source change is complete
      const syncTimeout = setTimeout(() => {
        const actuallyPlaying = !videoElement.paused;
        if (actuallyPlaying !== isPlaying) {
          console.log('[VideoPreview] Final UI state sync after source switch:', { actuallyPlaying, uiState: isPlaying });
          setIsPlaying(actuallyPlaying);
        }
      }, 500); // Give enough time for the video to load and play if needed

      // Clean up timeout if component unmounts
      return () => {
        clearTimeout(syncTimeout);
        videoElement.removeEventListener('loadeddata', handleLoadedData);
        videoElement.removeEventListener('error', handleLoadError);
      };
    }
  }, [useOptimizedPreview, optimizedVideoUrl, videoUrl]);

  // Debug logging removed for production

  // Check download status at interval if we have a videoId
  useEffect(() => {
    if (!videoId) return;

    // Clear any existing interval
    if (downloadCheckInterval) {
      clearInterval(downloadCheckInterval);
    }

    // Set up a new interval to check download status
    const interval = setInterval(() => {
      const status = checkDownloadStatus(videoId);

      if (status.status === 'completed') {
        setVideoUrl(status.url);
        setIsDownloading(false);
        clearInterval(interval);
        setDownloadCheckInterval(null); // Reset the interval state
      } else if (status.status === 'error') {
        setError(t('preview.videoError', `Error loading video: ${status.error}`));
        setIsDownloading(false);
        clearInterval(interval);
        setDownloadCheckInterval(null); // Reset the interval state
      } else if (status.status === 'not_found') {
        // If the download was cancelled or doesn't exist, stop checking
        setIsDownloading(false);
        clearInterval(interval);
        setDownloadCheckInterval(null); // Reset the interval state
      } else if (status.status === 'downloading') {
        // Only update progress if we're actually downloading and progress is > 0
        if (status.progress > 0) {
          setIsDownloading(true);
          setDownloadProgress(status.progress);
        } else {
          // If progress is 0, don't show the downloading UI
          setIsDownloading(false);
        }
      }
    }, 1000);

    setDownloadCheckInterval(interval);

    // Clean up on unmount
    return () => {
      clearInterval(interval);
      // Don't update state during cleanup to avoid React warnings
    };
  }, [videoId, t]);

  // processVideoUrl is now defined inside the useEffect above

  // We don't need a separate cleanup effect since we're handling cleanup in the main effect above

  // Handle native video element
  useEffect(() => {
    const videoElement = videoRef.current;
    if (!videoElement) return;

    // Validate the video URL
    if (!videoUrl) {

      setError(t('preview.videoError', 'No video URL provided.'));
      return;
    }

    // Event handlers
    const handleMetadataLoaded = () => {
      // Only log in development mode
      if (process.env.NODE_ENV === 'development') {

      }
      setIsLoaded(true);
      setDuration(videoElement.duration);
      setError(''); // Clear any previous errors
    };

    const handleError = (e) => {
      // Get more detailed information about the error
      let errorDetails = '';
      if (videoElement.error) {
        const errorCode = videoElement.error.code;
        switch (errorCode) {
          case MediaError.MEDIA_ERR_ABORTED:
            errorDetails = 'Video playback was aborted.';
            break;
          case MediaError.MEDIA_ERR_NETWORK:
            errorDetails = 'Network error. Check your internet connection.';
            break;
          case MediaError.MEDIA_ERR_DECODE:
            errorDetails = 'Video decoding error. The file might be corrupted.';
            break;
          case MediaError.MEDIA_ERR_SRC_NOT_SUPPORTED:
            errorDetails = 'Video format or MIME type is not supported by your browser.';
            break;
          default:
            errorDetails = `Unknown error (code: ${errorCode}).`;
        }
      }

      console.error('Video element error:', e, errorDetails);
      setError(t('preview.videoError', `Error loading video: ${errorDetails}`));
      setIsLoaded(false);
    };

    const handleTimeUpdate = () => {
      // Only update currentTime if we're not in a seek operation or dragging
      if (!seekLockRef.current && !isDragging) {
        // Throttle time updates to reduce unnecessary re-renders
        // Only update if more than 100ms has passed since the last update
        const now = performance.now();
        if (now - lastTimeUpdateRef.current > 100) {
          const currentVideoTime = videoElement.currentTime;
          setCurrentTime(currentVideoTime);
          lastTimeUpdateRef.current = now;

          // Determine which subtitle array to use based on settings
          const useTranslated = subtitleSettings.showTranslatedSubtitles && translatedSubtitles && translatedSubtitles.length > 0;
          const subtitlesToUse = useTranslated ? translatedSubtitles : subtitlesArray;

          // Find the current subtitle based on the video's current time
          if (subtitlesToUse && subtitlesToUse.length > 0) {
            const currentSub = subtitlesToUse.find(sub => {
              // Handle both numeric and string time formats
              const startTime = typeof sub.start === 'number' ? sub.start :
                               (typeof sub.startTime === 'string' ? convertTimeStringToSeconds(sub.startTime) :
                               convertTimeStringToSeconds(sub.start));
              const endTime = typeof sub.end === 'number' ? sub.end :
                             (typeof sub.endTime === 'string' ? convertTimeStringToSeconds(sub.endTime) :
                             convertTimeStringToSeconds(sub.end));
              return currentVideoTime >= startTime && currentVideoTime <= endTime;
            });

            // Update the current subtitle text
            if (currentSub) {
              setCurrentSubtitleText(currentSub.text);
              // Only log in development mode and throttle to avoid excessive logging
              if (process.env.NODE_ENV === 'development') {
                // Store the last logged subtitle to avoid logging the same one repeatedly
                if (!window._lastLoggedSubtitle || window._lastLoggedSubtitle !== currentSub.text) {

                  window._lastLoggedSubtitle = currentSub.text;
                }
              }

              // Update fullscreen subtitle if in fullscreen mode
              const container = document.getElementById('fullscreen-subtitle-overlay');

              if (container) {
                // Clear existing content
                container.innerHTML = '';

                // Create subtitle element
                const subtitle = document.createElement('div');
                subtitle.id = 'fullscreen-subtitle';
                console.log('ðŸŽ¬ SUBTITLE - Created subtitle element');

                // Handle newlines by splitting the text and adding <br> tags
                const lines = currentSub.text.split('\n');
                lines.forEach((line, index) => {
                  if (index > 0) {
                    subtitle.appendChild(document.createElement('br'));
                  }
                  subtitle.appendChild(document.createTextNode(line));
                });

                // Apply styles
                subtitle.style.display = 'inline-block';
                subtitle.style.backgroundColor = `rgba(${parseInt(subtitleSettings.backgroundColor.slice(1, 3), 16)},
                                               ${parseInt(subtitleSettings.backgroundColor.slice(3, 5), 16)},
                                               ${parseInt(subtitleSettings.backgroundColor.slice(5, 7), 16)},
                                               ${subtitleSettings.opacity || '0.7'})`;
                subtitle.style.color = subtitleSettings.textColor || '#ffffff';
                subtitle.style.padding = `${subtitleSettings.backgroundPadding || '10'}px`;
                subtitle.style.borderRadius = `${subtitleSettings.backgroundRadius || '4'}px`;
                subtitle.style.fontFamily = subtitleSettings.fontFamily || 'Arial, sans-serif';
                subtitle.style.fontSize = `${subtitleSettings.fontSize || '24'}px`;
                subtitle.style.fontWeight = subtitleSettings.fontWeight || '400';
                subtitle.style.lineHeight = subtitleSettings.lineSpacing || '1.4';
                subtitle.style.letterSpacing = `${subtitleSettings.letterSpacing || '0'}px`;
                subtitle.style.textTransform = subtitleSettings.textTransform || 'none';
                subtitle.style.textShadow = subtitleSettings.textShadow === true || subtitleSettings.textShadow === 'true' ?
                                          '1px 1px 2px rgba(0, 0, 0, 0.8)' : 'none';
                subtitle.style.maxWidth = '100%';
                subtitle.style.overflowWrap = 'break-word';

                // Add to container
                container.appendChild(subtitle);
                console.log('ðŸŽ¬ SUBTITLE - Subtitle added to container');
              }
            } else {
              setCurrentSubtitleText('');

              // Clear fullscreen subtitle if in fullscreen mode
              const container = document.getElementById('fullscreen-subtitle-overlay');
              if (container) {
                container.innerHTML = '';
              }
            }
          }
        }
      }

      // Update play state in ref to avoid unnecessary re-renders
      const currentlyPlaying = !videoElement.paused;
      if (currentlyPlaying !== lastPlayStateRef.current) {
        lastPlayStateRef.current = currentlyPlaying;
      }
    };

    const handlePlayPauseEvent = () => {
      // Update play state in ref to avoid unnecessary re-renders
      const currentlyPlaying = !videoElement.paused;
      if (currentlyPlaying !== lastPlayStateRef.current) {
        lastPlayStateRef.current = currentlyPlaying;
      }
    };

    const handleSeeking = () => {
      seekLockRef.current = true;
    };

    const handleSeeked = () => {
      // Update the current time immediately when seeking is complete
      setCurrentTime(videoElement.currentTime);
      lastTimeUpdateRef.current = performance.now();

      // Notify parent component about the seek operation
      if (onSeek) {
        onSeek(videoElement.currentTime);
      }

      // Release the seek lock immediately
      seekLockRef.current = false;
    };

    // Add event listeners
    videoElement.addEventListener('loadedmetadata', handleMetadataLoaded);
    videoElement.addEventListener('error', handleError);
    videoElement.addEventListener('timeupdate', handleTimeUpdate);
    videoElement.addEventListener('play', handlePlayPauseEvent);
    videoElement.addEventListener('pause', handlePlayPauseEvent);
    videoElement.addEventListener('seeking', handleSeeking);
    videoElement.addEventListener('seeked', handleSeeked);

    // Clean up
    return () => {
      videoElement.removeEventListener('loadedmetadata', handleMetadataLoaded);
      videoElement.removeEventListener('error', handleError);
      videoElement.removeEventListener('timeupdate', handleTimeUpdate);
      videoElement.removeEventListener('play', handlePlayPauseEvent);
      videoElement.removeEventListener('pause', handlePlayPauseEvent);
      videoElement.removeEventListener('seeking', handleSeeking);
      videoElement.removeEventListener('seeked', handleSeeked);
    };
  }, [videoUrl, setCurrentTime, setDuration, t, onSeek, subtitlesArray, translatedSubtitles, subtitleSettings, isDragging]);

  // Native track subtitles disabled - using only custom subtitle display

  // Listen for aligned narration generation events
  useEffect(() => {
    // Function to handle aligned narration status updates
    const handleAlignedNarrationStatus = (event) => {
      if (event.detail) {
        const { status, message, isStillGenerating } = event.detail;

        // If the status is 'complete' and isStillGenerating is false, the narration regeneration is fully done
        if (status === 'complete' && !isStillGenerating) {

          setIsRefreshingNarration(false);
        }

        // If the status is 'error' and isStillGenerating is false, there was an error during regeneration
        if (status === 'error' && !isStillGenerating) {
          console.error('Error during aligned narration regeneration:', message);
          setIsRefreshingNarration(false);
        }

        // If isStillGenerating is true, keep the overlay visible
        if (isStillGenerating) {

        }
      }
    };

    // Function to handle aligned narration generation state changes
    const handleAlignedNarrationGeneratingState = (event) => {
      if (event.detail) {
        const { isGenerating } = event.detail;

        // If isGenerating is false, the narration generation is complete
        if (!isGenerating && !isRefreshingNarration) {
          return; // No need to update if we're not refreshing
        }

        if (!isGenerating) {

          setIsRefreshingNarration(false);
        }
      }
    };

    // Add event listeners
    window.addEventListener('aligned-narration-status', handleAlignedNarrationStatus);
    window.addEventListener('aligned-narration-generating-state', handleAlignedNarrationGeneratingState);

    // Clean up event listeners
    return () => {
      window.removeEventListener('aligned-narration-status', handleAlignedNarrationStatus);
      window.removeEventListener('aligned-narration-generating-state', handleAlignedNarrationGeneratingState);
    };
  }, [isRefreshingNarration]);

  // The duplicate event listener for aligned-narration-status has been removed
  // We're now only using the more comprehensive listener above that includes isStillGenerating

  // Clean up aligned narration resources when component unmounts
  useEffect(() => {
    return () => {
      // Clean up aligned narration audio
      if (typeof window.resetAlignedNarration === 'function') {
        console.log('Cleaning up aligned narration on component unmount');
        window.resetAlignedNarration();
      }

      // Also clean up any other audio elements that might be playing
      if (window.alignedAudioElement) {
        try {
          console.log('Cleaning up alignedAudioElement on component unmount');
          window.alignedAudioElement.pause();
          window.alignedAudioElement.src = '';
          window.alignedAudioElement.load();
          window.alignedAudioElement = null;
        } catch (e) {
          console.warn('Error cleaning up window.alignedAudioElement on unmount:', e);
        }
      }
    };
  }, []);

  // Function to handle fullscreen exit (used by both button and ESC key)
  const handleFullscreenExit = useCallback(() => {
    console.log('ðŸŽ¬ MANUAL EXIT: Starting fullscreen exit process');

    // Try all exit fullscreen methods
    if (document.exitFullscreen) {
      document.exitFullscreen().catch(console.error);
    } else if (document.webkitExitFullscreen) {
      document.webkitExitFullscreen();
    } else if (document.mozCancelFullScreen) {
      document.mozCancelFullScreen();
    } else if (document.msExitFullscreen) {
      document.msExitFullscreen();
    }

    // Force state update if needed
    setTimeout(() => {
      const stillFullscreen = !!(document.fullscreenElement ||
                               document.webkitFullscreenElement ||
                               document.mozFullScreenElement ||
                               document.msFullscreenElement);
      if (!stillFullscreen) {
        console.log('ðŸŽ¬ MANUAL EXIT: Exiting fullscreen, resetting styles');

        // Reset all styles
        const videoElement = document.querySelector('.native-video-container video');
        const videoWrapper = document.querySelector('.native-video-container .video-wrapper');
        const container = document.querySelector('.native-video-container');

        if (videoElement) {
          videoElement.style.removeProperty('width');
          videoElement.style.removeProperty('height');
          videoElement.style.removeProperty('object-fit');
          videoElement.style.removeProperty('position');
          videoElement.style.removeProperty('top');
          videoElement.style.removeProperty('left');
          videoElement.style.removeProperty('z-index');
          videoElement.style.removeProperty('max-width');
          videoElement.style.removeProperty('max-height');
          videoElement.style.removeProperty('min-width');
          videoElement.style.removeProperty('min-height');
          videoElement.style.removeProperty('transform');
          videoElement.style.removeProperty('border-radius');
          videoElement.classList.remove('fullscreen-video');
        }

        if (videoWrapper) {
          videoWrapper.style.removeProperty('width');
          videoWrapper.style.removeProperty('height');
          videoWrapper.style.removeProperty('position');
          videoWrapper.style.removeProperty('top');
          videoWrapper.style.removeProperty('left');
          videoWrapper.style.removeProperty('z-index');
          videoWrapper.style.removeProperty('overflow');
        }

        if (container) {
          container.style.removeProperty('width');
          container.style.removeProperty('height');
          container.style.removeProperty('position');
          container.style.removeProperty('top');
          container.style.removeProperty('left');
          container.style.removeProperty('z-index');
          container.style.removeProperty('background');
          // Reset cursor to default
          container.style.cursor = 'default';
        }

        setIsFullscreen(false);
        setControlsVisible(false); // Reset controls to hidden when exiting fullscreen (normal mode uses hover)
        setIsVideoHovered(false); // Reset hover state
        console.log('ðŸŽ¬ MANUAL EXIT: Exit fullscreen styles reset');
      }
    }, 100);
  }, []);

  // Handle fullscreen changes
  useEffect(() => {
    const videoElement = videoRef.current;
    if (!videoElement) return;

    // Function to create and inject fullscreen subtitle container
    const createFullscreenSubtitleContainer = () => {
      console.log('ðŸŽ¬ SUBTITLE - Creating fullscreen subtitle container');

      // Check if container already exists
      let container = document.getElementById('fullscreen-subtitle-overlay');
      if (!container) {
        console.log('ðŸŽ¬ SUBTITLE - Container does not exist, creating new one');
        container = document.createElement('div');
        container.id = 'fullscreen-subtitle-overlay';
        container.style.position = 'fixed';
        container.style.left = '0';
        container.style.right = '0';
        container.style.bottom = '10%';
        container.style.width = `${subtitleSettings.boxWidth || '80'}%`;
        container.style.margin = '0 auto';
        container.style.textAlign = 'center';
        container.style.zIndex = '999999'; // Higher than video z-index
        container.style.pointerEvents = 'none';
        container.style.backgroundColor = 'rgba(255, 0, 0, 0.3)'; // Debug: red background
        document.body.appendChild(container);
        console.log('ðŸŽ¬ SUBTITLE - Container created and added to body');
      } else {
        console.log('ðŸŽ¬ SUBTITLE - Container already exists, reusing');
        // Force update styles in case they were lost
        container.style.zIndex = '999999';
        container.style.position = 'fixed';
        container.style.backgroundColor = 'rgba(255, 0, 0, 0.3)'; // Debug: red background
      }

      // Debug: Check container position and visibility
      const rect = container.getBoundingClientRect();
      console.log('ðŸŽ¬ SUBTITLE - Container position:', {
        width: rect.width,
        height: rect.height,
        x: rect.x,
        y: rect.y,
        zIndex: container.style.zIndex,
        isVisible: rect.width > 0 && rect.height > 0
      });

      return container;
    };

    // Function to handle fullscreen change events
    const handleFullscreenChange = () => {
      console.log('ðŸŽ¬ FULLSCREEN CHANGE EVENT TRIGGERED');
      const isDocFullscreen = !!document.fullscreenElement ||
                             !!document.webkitFullscreenElement ||
                             !!document.mozFullScreenElement ||
                             !!document.msFullscreenElement;
      console.log('ðŸŽ¬ Document fullscreen state:', isDocFullscreen);

      // Check if our video container is the fullscreen element
      const container = document.querySelector('.native-video-container');
      const isVideoFullscreen = isDocFullscreen &&
                              (document.fullscreenElement === container ||
                               document.webkitFullscreenElement === container ||
                               document.mozFullScreenElement === container ||
                               document.msFullscreenElement === container);

      console.log('ðŸŽ¬ Video fullscreen check:', {
        container: !!container,
        isDocFullscreen,
        isVideoFullscreen,
        fullscreenElement: document.fullscreenElement
      });

      setIsFullscreen(isVideoFullscreen);
      console.log('ðŸŽ¬ Setting isFullscreen state to:', isVideoFullscreen);

      // Reset control states when exiting fullscreen
      if (!isVideoFullscreen) {
        setControlsVisible(false); // Reset controls to hidden when exiting fullscreen (normal mode uses hover)
        setIsVideoHovered(false); // Reset hover state
        console.log('ðŸŽ¬ FULLSCREEN EXIT: Reset control states');
      }

      // Only log in development mode
      if (process.env.NODE_ENV === 'development') {
        console.log('Fullscreen change:', {
          isDocFullscreen,
          isVideoFullscreen,
          fullscreenElement: document.fullscreenElement,
          container
        });
      }

      // If entering fullscreen, create the subtitle container and setup controls
      if (isVideoFullscreen) {
        console.log('ðŸŽ¬ ENTERING FULLSCREEN - Starting video resize process');
        createFullscreenSubtitleContainer();
        // Add a class to the video element to help with styling
        videoElement.classList.add('fullscreen-video');

        console.log('ðŸŽ¬ ENTERING FULLSCREEN - Setting controls visible immediately');
        setControlsVisible(true);
        setShowCustomControls(true); // Force custom controls to be rendered

        // Force controls to be visible by directly setting CSS
        setTimeout(() => {
          console.log('ðŸŽ¬ FORCE VISIBLE - Directly setting control styles');
          const container = document.querySelector('.native-video-container');
          if (container) {
            const controlElements = container.querySelectorAll('[style*="opacity"]');
            controlElements.forEach((element) => {
              if (element.className.includes('liquid-glass') && element.className.includes('interactive')) {
                const rect = element.getBoundingClientRect();
                const computedStyle = getComputedStyle(element);

                console.log('ðŸŽ¬ INVESTIGATION - Element details:', {
                  className: element.className,
                  opacity: computedStyle.opacity,
                  display: computedStyle.display,
                  visibility: computedStyle.visibility,
                  zIndex: computedStyle.zIndex,
                  position: computedStyle.position,
                  transform: computedStyle.transform,
                  width: rect.width,
                  height: rect.height,
                  x: rect.x,
                  y: rect.y,
                  isOnScreen: rect.x >= 0 && rect.y >= 0 && rect.x < window.innerWidth && rect.y < window.innerHeight
                });

                element.style.setProperty('opacity', '1', 'important');
                element.style.setProperty('pointer-events', 'auto', 'important');
                element.style.setProperty('z-index', '999999', 'important');
                element.style.setProperty('display', 'flex', 'important');
                element.style.setProperty('visibility', 'visible', 'important');
                element.style.setProperty('transform', 'none', 'important');
              }
            });
          }
        }, 100);

        // Force video and container to fill fullscreen with JavaScript
        setTimeout(() => {
          if (videoElement) {
            console.log('ðŸŽ¬ APPLYING FULLSCREEN STYLES TO VIDEO');
            console.log('Video element before:', {
              width: videoElement.style.width,
              height: videoElement.style.height,
              objectFit: videoElement.style.objectFit,
              position: videoElement.style.position
            });

            // Use setProperty with important flag to override any existing styles
            videoElement.style.setProperty('width', '100vw', 'important');
            videoElement.style.setProperty('height', '100vh', 'important');
            videoElement.style.setProperty('object-fit', 'contain', 'important');
            videoElement.style.setProperty('position', 'fixed', 'important');
            videoElement.style.setProperty('top', '0', 'important');
            videoElement.style.setProperty('left', '0', 'important');
            videoElement.style.setProperty('z-index', '1', 'important');
            videoElement.style.setProperty('max-width', 'none', 'important');
            videoElement.style.setProperty('max-height', 'none', 'important');
            videoElement.style.setProperty('min-width', '100vw', 'important');
            videoElement.style.setProperty('min-height', '100vh', 'important');
            videoElement.style.setProperty('transform', 'none', 'important');
            videoElement.style.setProperty('border-radius', '0', 'important');

            // Also remove any conflicting attributes
            videoElement.removeAttribute('width');
            videoElement.removeAttribute('height');

            console.log('Video element after:', {
              width: videoElement.style.width,
              height: videoElement.style.height,
              objectFit: videoElement.style.objectFit,
              position: videoElement.style.position,
              computedWidth: window.getComputedStyle(videoElement).width,
              computedHeight: window.getComputedStyle(videoElement).height,
              computedObjectFit: window.getComputedStyle(videoElement).objectFit
            });

            // Force video wrapper styles
            const videoWrapper = videoElement.closest('.video-wrapper');
            if (videoWrapper) {
              videoWrapper.style.setProperty('width', '100vw', 'important');
              videoWrapper.style.setProperty('height', '100vh', 'important');
              videoWrapper.style.setProperty('position', 'fixed', 'important');
              videoWrapper.style.setProperty('top', '0', 'important');
              videoWrapper.style.setProperty('left', '0', 'important');
              videoWrapper.style.setProperty('z-index', '1', 'important'); // Lower than subtitle container
              videoWrapper.style.setProperty('overflow', 'hidden', 'important');
            }

            // Force container styles
            if (container) {
              container.style.setProperty('width', '100vw', 'important');
              container.style.setProperty('height', '100vh', 'important');
              container.style.setProperty('position', 'fixed', 'important');
              container.style.setProperty('top', '0', 'important');
              container.style.setProperty('left', '0', 'important');
              container.style.setProperty('z-index', '998', 'important');
              container.style.setProperty('display', 'block', 'important');
              container.style.setProperty('padding', '0', 'important');
              container.style.setProperty('margin', '0', 'important');
            }

            console.log('ðŸŽ¬ ENTERING FULLSCREEN - Auto-hide timer will be set up by useEffect');
          }
        }, 100);
      } else {
        // If exiting fullscreen, force our manual exit function to ensure proper cleanup
        console.log('ðŸŽ¬ FULLSCREEN CHANGE: Detected exit, calling manual exit function');

        // Remove the subtitle container
        const subtitleContainer = document.getElementById('fullscreen-subtitle-overlay');
        if (subtitleContainer) {
          document.body.removeChild(subtitleContainer);
        }
        videoElement.classList.remove('fullscreen-video');

        // Call our manual exit function to ensure all styles are properly reset
        // Use setTimeout to avoid potential conflicts with the browser's own cleanup
        setTimeout(() => {
          console.log('ðŸŽ¬ FULLSCREEN CHANGE: Executing manual style reset');

          // Reset all styles using the same logic as the button
          const videoElement = document.querySelector('.native-video-container video');
          const videoWrapper = document.querySelector('.native-video-container .video-wrapper');
          const container = document.querySelector('.native-video-container');

          if (videoElement) {
            videoElement.style.removeProperty('width');
            videoElement.style.removeProperty('height');
            videoElement.style.removeProperty('object-fit');
            videoElement.style.removeProperty('position');
            videoElement.style.removeProperty('top');
            videoElement.style.removeProperty('left');
            videoElement.style.removeProperty('z-index');
            videoElement.style.removeProperty('max-width');
            videoElement.style.removeProperty('max-height');
            videoElement.style.removeProperty('min-width');
            videoElement.style.removeProperty('min-height');
            videoElement.style.removeProperty('transform');
            videoElement.style.removeProperty('border-radius');
            videoElement.classList.remove('fullscreen-video');
          }

          if (videoWrapper) {
            videoWrapper.style.removeProperty('width');
            videoWrapper.style.removeProperty('height');
            videoWrapper.style.removeProperty('position');
            videoWrapper.style.removeProperty('top');
            videoWrapper.style.removeProperty('left');
            videoWrapper.style.removeProperty('z-index');
            videoWrapper.style.removeProperty('overflow');
          }

          if (container) {
            container.style.removeProperty('width');
            container.style.removeProperty('height');
            container.style.removeProperty('position');
            container.style.removeProperty('top');
            container.style.removeProperty('left');
            container.style.removeProperty('z-index');
            container.style.removeProperty('background');
            container.style.removeProperty('display');
            container.style.removeProperty('padding');
            container.style.removeProperty('margin');
            // Reset cursor to default
            container.style.cursor = 'default';
          }

          console.log('ðŸŽ¬ FULLSCREEN CHANGE: Manual style reset complete');
        }, 50);

        // Additional cleanup: If we're not in fullscreen but still have fullscreen styles, force cleanup
        if (!isDocFullscreen) {
          console.log('ðŸŽ¬ FORCE CLEANUP: Document not in fullscreen, ensuring all styles are reset');
          setTimeout(() => {
            // Force reset all possible fullscreen styles
            const allVideos = document.querySelectorAll('video');
            allVideos.forEach(video => {
              if (video.style.position === 'fixed' || video.style.width === '100vw') {
                console.log('ðŸŽ¬ FORCE CLEANUP: Removing styles from video element');
                video.style.removeProperty('width');
                video.style.removeProperty('height');
                video.style.removeProperty('object-fit');
                video.style.removeProperty('position');
                video.style.removeProperty('top');
                video.style.removeProperty('left');
                video.style.removeProperty('z-index');
                video.style.removeProperty('max-width');
                video.style.removeProperty('max-height');
                video.style.removeProperty('min-width');
                video.style.removeProperty('min-height');
                video.style.removeProperty('transform');
                video.style.removeProperty('border-radius');
                video.classList.remove('fullscreen-video');
              }
            });

            // Force reset all video wrappers
            const allWrappers = document.querySelectorAll('.video-wrapper');
            allWrappers.forEach(wrapper => {
              if (wrapper.style.position === 'fixed' || wrapper.style.width === '100vw') {
                console.log('ðŸŽ¬ FORCE CLEANUP: Removing styles from video wrapper');
                wrapper.style.removeProperty('width');
                wrapper.style.removeProperty('height');
                wrapper.style.removeProperty('position');
                wrapper.style.removeProperty('top');
                wrapper.style.removeProperty('left');
                wrapper.style.removeProperty('z-index');
                wrapper.style.removeProperty('overflow');
              }
            });

            // Force reset all video containers
            const allContainers = document.querySelectorAll('.native-video-container');
            allContainers.forEach(container => {
              if (container.style.position === 'fixed' || container.style.width === '100vw') {
                console.log('ðŸŽ¬ FORCE CLEANUP: Removing styles from video container');
                container.style.removeProperty('width');
                container.style.removeProperty('height');
                container.style.removeProperty('position');
                container.style.removeProperty('top');
                container.style.removeProperty('left');
                container.style.removeProperty('z-index');
                container.style.removeProperty('display');
                container.style.removeProperty('padding');
                container.style.removeProperty('margin');
                container.style.cursor = 'default';
              }
            });

            // Ensure React state is also updated
            setIsFullscreen(false);
            setControlsVisible(false); // Reset controls to hidden when exiting fullscreen (normal mode uses hover)
            setIsVideoHovered(false); // Reset hover state
          }, 50);
        }
      }
    };

    // Add event listeners for all browser variants
    document.addEventListener('fullscreenchange', handleFullscreenChange);
    document.addEventListener('webkitfullscreenchange', handleFullscreenChange);
    document.addEventListener('mozfullscreenchange', handleFullscreenChange);
    document.addEventListener('MSFullscreenChange', handleFullscreenChange);

    // Add window-level listener to catch any missed fullscreen changes
    const handleWindowResize = () => {
      // Check if we think we're in fullscreen but actually aren't
      const isActuallyFullscreen = !!(document.fullscreenElement ||
                                     document.webkitFullscreenElement ||
                                     document.mozFullScreenElement ||
                                     document.msFullscreenElement);

      if (isFullscreen && !isActuallyFullscreen) {
        console.log('ðŸŽ¬ WINDOW RESIZE: Detected fullscreen state mismatch, forcing cleanup');
        handleFullscreenChange();
      }
    };

    window.addEventListener('resize', handleWindowResize);

    // Add ESC key listener - let browser handle exit, but ensure our cleanup runs
    const handleEscKey = (event) => {
      if (event.key === 'Escape' && isFullscreen) {
        console.log('ðŸŽ¬ ESC KEY: Detected ESC press while in fullscreen, will let browser exit and cleanup will follow');
        // Don't prevent default - let browser handle the exit
        // Our handleFullscreenChange will be called and will do the proper cleanup
      }
    };

    document.addEventListener('keydown', handleEscKey);

    // Clean up
    return () => {
      document.removeEventListener('fullscreenchange', handleFullscreenChange);
      document.removeEventListener('webkitfullscreenchange', handleFullscreenChange);
      document.removeEventListener('mozfullscreenchange', handleFullscreenChange);
      document.removeEventListener('MSFullscreenChange', handleFullscreenChange);
      window.removeEventListener('resize', handleWindowResize);
      document.removeEventListener('keydown', handleEscKey);
    };
  }, [subtitleSettings.boxWidth, handleFullscreenExit, isFullscreen]);

  // Simplified: Controls are always visible in fullscreen via CSS logic above

  // Custom video controls event handlers
  useEffect(() => {
    const videoElement = videoRef.current;
    if (!videoElement) return;

    const handleLoadedMetadata = () => {
      setVideoDuration(videoElement.duration);
      setDuration(videoElement.duration);
      setVolume(videoElement.volume);
      setIsMuted(videoElement.muted);
      setShowCustomControls(true);
    };

    const handleTimeUpdate = () => {
      // Only update currentTime if we're not dragging
      if (!isDragging) {
        setCurrentTime(videoElement.currentTime); // Use existing currentTime prop
      }

      // Update buffered progress
      if (videoElement.buffered.length > 0 && videoDuration > 0) {
        const bufferedEnd = videoElement.buffered.end(videoElement.buffered.length - 1);
        setBufferedProgress((bufferedEnd / videoDuration) * 100);
      }
    };

    const handlePlay = () => {
      setIsPlaying(true);
    };

    const handlePause = () => {
      setIsPlaying(false);
    };

    const handleVolumeChange = () => {
      setVolume(videoElement.volume);
      setIsMuted(videoElement.muted);
    };

    const handleLoadStart = () => {
      setIsVideoLoading(true);
    };

    const handleCanPlay = () => {
      setIsVideoLoading(false);
    };

    const handleWaiting = () => {
      setIsBuffering(true);
    };

    const handleCanPlayThrough = () => {
      setIsBuffering(false);
    };

    // Add video event listeners
    videoElement.addEventListener('loadedmetadata', handleLoadedMetadata);
    videoElement.addEventListener('timeupdate', handleTimeUpdate);
    videoElement.addEventListener('play', handlePlay);
    videoElement.addEventListener('pause', handlePause);
    videoElement.addEventListener('volumechange', handleVolumeChange);
    videoElement.addEventListener('loadstart', handleLoadStart);
    videoElement.addEventListener('canplay', handleCanPlay);
    videoElement.addEventListener('waiting', handleWaiting);
    videoElement.addEventListener('canplaythrough', handleCanPlayThrough);

    return () => {
      videoElement.removeEventListener('loadedmetadata', handleLoadedMetadata);
      videoElement.removeEventListener('timeupdate', handleTimeUpdate);
      videoElement.removeEventListener('play', handlePlay);
      videoElement.removeEventListener('pause', handlePause);
      videoElement.removeEventListener('volumechange', handleVolumeChange);
      videoElement.removeEventListener('loadstart', handleLoadStart);
      videoElement.removeEventListener('canplay', handleCanPlay);
      videoElement.removeEventListener('waiting', handleWaiting);
      videoElement.removeEventListener('canplaythrough', handleCanPlayThrough);
    };
  }, [videoUrl, isDragging]);



  const handleTimelineMouseDown = useCallback((e) => {
    if (!videoRef.current || videoDuration === 0) return;

    // Store the timeline container reference for consistent dragging
    const timelineContainer = e.currentTarget;
    const rect = timelineContainer.getBoundingClientRect();
    const clickX = e.clientX - rect.left;
    const newTime = Math.max(0, Math.min((clickX / rect.width) * videoDuration, videoDuration));

    // Set seek lock to prevent timeupdate interference
    seekLockRef.current = true;

    // Set initial drag state
    setIsDragging(true);
    setDragTime(newTime);
    dragTimeRef.current = newTime;

    // Add global mouse event listeners
    const handleMouseMove = (e) => {
      // Use the stored timeline container reference instead of searching for it
      const rect = timelineContainer.getBoundingClientRect();
      const clickX = e.clientX - rect.left;
      const newTime = Math.max(0, Math.min((clickX / rect.width) * videoDuration, videoDuration));
      setDragTime(newTime);
      dragTimeRef.current = newTime;
    };

    const handleMouseUp = () => {
      // Always apply the final time, whether moved or just clicked
      if (videoRef.current) {
        videoRef.current.currentTime = dragTimeRef.current;
        setCurrentTime(dragTimeRef.current);
      }

      // Reset drag state
      setIsDragging(false);

      // Release seek lock after a short delay to allow video to settle
      setTimeout(() => {
        seekLockRef.current = false;
      }, 100);

      document.removeEventListener('mousemove', handleMouseMove);
      document.removeEventListener('mouseup', handleMouseUp);
    };

    document.addEventListener('mousemove', handleMouseMove);
    document.addEventListener('mouseup', handleMouseUp);
  }, [videoDuration, setCurrentTime]);

  // Touch support for timeline
  const handleTimelineTouchStart = useCallback((e) => {
    if (!videoRef.current || videoDuration === 0) return;

    e.preventDefault();
    // Store the timeline container reference for consistent dragging
    const timelineContainer = e.currentTarget;
    const rect = timelineContainer.getBoundingClientRect();
    const touch = e.touches[0];
    const touchX = touch.clientX - rect.left;
    const newTime = Math.max(0, Math.min((touchX / rect.width) * videoDuration, videoDuration));

    // Set seek lock to prevent timeupdate interference
    seekLockRef.current = true;

    // Set initial drag state
    setIsDragging(true);
    setDragTime(newTime);
    dragTimeRef.current = newTime;

    // Add global touch event listeners
    const handleTouchMove = (e) => {
      e.preventDefault();
      // Use the stored timeline container reference instead of searching for it
      if (e.touches[0]) {
        const rect = timelineContainer.getBoundingClientRect();
        const touchX = e.touches[0].clientX - rect.left;
        const newTime = Math.max(0, Math.min((touchX / rect.width) * videoDuration, videoDuration));
        setDragTime(newTime);
        dragTimeRef.current = newTime;
      }
    };

    const handleTouchEnd = () => {
      // Always apply the final time
      if (videoRef.current) {
        videoRef.current.currentTime = dragTimeRef.current;
        setCurrentTime(dragTimeRef.current);
      }

      // Reset drag state
      setIsDragging(false);

      // Release seek lock after a short delay to allow video to settle
      setTimeout(() => {
        seekLockRef.current = false;
      }, 100);

      document.removeEventListener('touchmove', handleTouchMove);
      document.removeEventListener('touchend', handleTouchEnd);
    };

    document.addEventListener('touchmove', handleTouchMove, { passive: false });
    document.addEventListener('touchend', handleTouchEnd);
  }, [videoDuration, setCurrentTime]);

  // Handle volume slider dragging
  useEffect(() => {
    if (!isVolumeDragging) return;

    const handleMouseMove = (e) => {
      const volumeSlider = document.querySelector('.expanding-volume-slider');
      if (volumeSlider) {
        const rect = volumeSlider.getBoundingClientRect();
        const newVolume = Math.max(0, Math.min(1, (rect.bottom - e.clientY) / rect.height));
        setVolume(newVolume);
        if (videoRef.current) {
          videoRef.current.volume = newVolume;
          videoRef.current.muted = newVolume === 0;
          setIsMuted(newVolume === 0);
        }
      }
    };

    const handleMouseUp = () => {
      setIsVolumeDragging(false);
    };

    document.addEventListener('mousemove', handleMouseMove);
    document.addEventListener('mouseup', handleMouseUp);

    return () => {
      document.removeEventListener('mousemove', handleMouseMove);
      document.removeEventListener('mouseup', handleMouseUp);
    };
  }, [isVolumeDragging]);

  // Handle keyboard shortcuts for video control
  useEffect(() => {
    const handleKeyDown = (event) => {
      // Handle multiple keyboard shortcuts
      const validKeys = ['Space', 'ArrowLeft', 'ArrowRight', 'ArrowUp', 'ArrowDown', 'KeyM', 'KeyF', 'KeyK'];
      // Safely check event.key - it might be undefined during browser autocomplete
      const eventKey = event.key ? event.key.toLowerCase() : '';
      if (!validKeys.includes(event.code) && !['j', 'l', 'k', 'm', 'f', ' '].includes(eventKey)) return;

      // Don't handle spacebar if user is typing in an input field
      const activeElement = document.activeElement;
      if (activeElement && (
        activeElement.tagName === 'INPUT' ||
        activeElement.tagName === 'TEXTAREA' ||
        activeElement.contentEditable === 'true' ||
        activeElement.isContentEditable
      )) {
        return;
      }

      // Don't handle spacebar if a modal is open (check for common modal classes)
      const hasOpenModal = document.querySelector(
        '.modal-overlay, .settings-modal-overlay, .advanced-settings-modal-overlay, ' +
        '.download-modal-overlay, .segment-retry-modal-overlay, .prompt-editor-overlay, ' +
        '.subtitles-input-modal-overlay, .custom-modal-overlay'
      );
      if (hasOpenModal) {
        return;
      }

      // Don't handle spacebar if the video rendering section is expanded and focused
      // This prevents conflicts with the RemotionVideoPreview
      const videoRenderingSection = document.querySelector('.video-rendering-section.expanded');
      const videoPreviewPanel = document.querySelector('.video-preview-panel');
      if (videoRenderingSection && videoPreviewPanel) {
        // Check if the user is interacting with the video rendering section
        const isInVideoRenderingArea = event.target.closest('.video-rendering-section') ||
                                      event.target.closest('.video-preview-panel');
        if (isInVideoRenderingArea) {
          return; // Let the RemotionVideoPreview handle its own spacebar events
        }
      }

      // Only proceed if video element exists and is loaded
      const videoElement = videoRef.current;
      if (!videoElement || !isLoaded) return;

      // Prevent default behavior for handled keys
      event.preventDefault();
      event.stopPropagation();

      // Handle different keyboard shortcuts
      // Safely check event.key - it might be undefined during browser autocomplete
      switch (event.code || eventKey) {
        case 'Space':
        case ' ':
        case 'KeyK':
        case 'k':
          // Toggle play/pause
          if (videoElement.paused) {
            videoElement.play().catch(error => {
              console.error('Error playing video:', error);
            });
          } else {
            videoElement.pause();
          }
          break;

        case 'ArrowLeft':
        case 'j':
          // Seek backward 10 seconds
          videoElement.currentTime = Math.max(0, videoElement.currentTime - 10);
          break;

        case 'ArrowRight':
        case 'l':
          // Seek forward 10 seconds
          videoElement.currentTime = Math.min(videoDuration, videoElement.currentTime + 10);
          break;

        case 'ArrowUp':
          // Volume up
          videoElement.volume = Math.min(1, videoElement.volume + 0.1);
          setVolume(videoElement.volume);
          if (videoElement.muted) {
            videoElement.muted = false;
            setIsMuted(false);
          }
          break;

        case 'ArrowDown':
          // Volume down
          videoElement.volume = Math.max(0, videoElement.volume - 0.1);
          setVolume(videoElement.volume);
          if (videoElement.volume === 0) {
            videoElement.muted = true;
            setIsMuted(true);
          }
          break;

        case 'KeyM':
        case 'm':
          // Toggle mute
          videoElement.muted = !videoElement.muted;
          setIsMuted(videoElement.muted);
          if (!videoElement.muted && videoElement.volume === 0) {
            videoElement.volume = 0.5;
            setVolume(0.5);
          }
          break;

        case 'KeyF':
        case 'f':
          // Toggle fullscreen
          if (isFullscreen) {
            handleFullscreenExit();
          } else {
            const container = document.querySelector('.native-video-container');
            if (container) {
              if (container.requestFullscreen) {
                container.requestFullscreen();
              } else if (container.webkitRequestFullscreen) {
                container.webkitRequestFullscreen();
              } else if (container.mozRequestFullScreen) {
                container.mozRequestFullScreen();
              } else if (container.msRequestFullscreen) {
                container.msRequestFullscreen();
              }
            }
          }
          break;

        default:
          break;
      }
    };

    // Add global keydown listener
    document.addEventListener('keydown', handleKeyDown);

    return () => {
      document.removeEventListener('keydown', handleKeyDown);
    };
  }, [isLoaded]); // Re-run when video load state changes

  // Simplified: No auto-hide logic - controls managed purely by CSS visibility conditions

  // Mouse movement with auto-hide in fullscreen
  useEffect(() => {
    const handleMouseMove = () => {
      // Only set controlsVisible in fullscreen mode
      if (isFullscreen) {
        setControlsVisible(true);

        // Always restore cursor when showing controls
        const videoContainer = document.querySelector('.native-video-container');
        if (videoContainer) {
          videoContainer.style.cursor = 'default';
        }

        // Clear existing timer
        if (hideControlsTimeoutRef.current) {
          clearTimeout(hideControlsTimeoutRef.current);
        }

        // Set new timer to hide controls after 1 second
        hideControlsTimeoutRef.current = setTimeout(() => {
          setControlsVisible(false);
          // Hide cursor too
          const videoContainer = document.querySelector('.native-video-container');
          if (videoContainer) {
            videoContainer.style.cursor = 'none';
          }
        }, 1000);
      }
      // In normal mode, don't touch controlsVisible - let hover handle it
    };

    const videoContainer = document.querySelector('.native-video-container');
    if (videoContainer) {
      videoContainer.addEventListener('mousemove', handleMouseMove);
      return () => {
        videoContainer.removeEventListener('mousemove', handleMouseMove);
        if (hideControlsTimeoutRef.current) {
          clearTimeout(hideControlsTimeoutRef.current);
        }
      };
    }
  }, [isFullscreen]);

  // Seek to time when currentTime changes externally (from LyricsDisplay)
  useEffect(() => {
    if (!isLoaded) return;

    const videoElement = videoRef.current;
    if (!videoElement) return;

    // Only seek if the difference is significant to avoid loops
    // Increased threshold to 0.2 seconds to further reduce unnecessary seeks
    if (Math.abs(videoElement.currentTime - currentTime) > 0.2) {
      // Set the seek lock to prevent timeupdate from overriding our seek
      seekLockRef.current = true;

      // Store the playing state
      const wasPlaying = !videoElement.paused;
      lastPlayStateRef.current = wasPlaying;

      // Set the new time without pausing first
      // This reduces the play/pause flickering
      videoElement.currentTime = currentTime;

      // Update the last time update reference
      lastTimeUpdateRef.current = performance.now();

      // Release the seek lock after a very short delay
      setTimeout(() => {
        seekLockRef.current = false;
      }, 50);
    }
  }, [currentTime, isLoaded]);

  // Handle downloading video with subtitles
  const handleDownloadWithSubtitles = async () => {
    if (!videoUrl || !subtitlesArray || subtitlesArray.length === 0) {
      setError(t('videoPreview.noSubtitlesToRender', 'No subtitles to render'));
      return;
    }

    setIsRenderingVideo(true);
    setRenderProgress(0);
    setError('');

    try {
      const renderedVideoUrl = await renderSubtitlesToVideo(
        videoUrl,
        subtitlesArray,
        subtitleSettings,
        (progress) => setRenderProgress(progress)
      );

      // Get video title or use default
      const videoTitle = videoSource?.title || 'video-with-subtitles';
      downloadVideo(renderedVideoUrl, `${videoTitle}.webm`);
    } catch (err) {
      console.error('Error rendering subtitles:', err);
      setError(t('videoPreview.renderError', 'Error rendering subtitles: {{error}}', { error: err.message }));
    } finally {
      setIsRenderingVideo(false);
    }
  };

  // Handle downloading video with translated subtitles
  const handleDownloadWithTranslatedSubtitles = async () => {
    if (!videoUrl || !translatedSubtitles || translatedSubtitles.length === 0) {
      setError(t('videoPreview.noTranslatedSubtitles', 'No translated subtitles available'));
      return;
    }

    setIsRenderingVideo(true);
    setRenderProgress(0);
    setError('');

    try {
      // Convert translatedSubtitles to the format expected by renderSubtitlesToVideo
      // Use original subtitle timings when available
      const formattedSubtitles = translatedSubtitles.map(sub => {
        // If this subtitle has an originalId, find the corresponding original subtitle
        if (sub.originalId && subtitlesArray) {
          const originalSub = subtitlesArray.find(s => s.id === sub.originalId);
          if (originalSub) {
            // Use the original subtitle's timing
            return {
              id: sub.id,
              start: originalSub.start,
              end: originalSub.end,
              text: sub.text
            };
          }
        }

        // If the subtitle already has start/end properties, use them
        if (sub.start !== undefined && sub.end !== undefined) {
          return sub;
        }

        // Otherwise, convert from startTime/endTime format
        return {
          id: sub.id,
          start: typeof sub.startTime === 'string' ? convertTimeStringToSeconds(sub.startTime) : 0,
          end: typeof sub.endTime === 'string' ? convertTimeStringToSeconds(sub.endTime) : 0,
          text: sub.text
        };
      });

      const renderedVideoUrl = await renderSubtitlesToVideo(
        videoUrl,
        formattedSubtitles,
        subtitleSettings,
        (progress) => setRenderProgress(progress)
      );

      // Get video title or use default
      const videoTitle = videoSource?.title || 'video-with-translated-subtitles';
      downloadVideo(renderedVideoUrl, `${videoTitle}.webm`);
    } catch (err) {
      console.error('Error rendering translated subtitles:', err);
      setError(t('videoPreview.renderError', 'Error rendering subtitles: {{error}}', { error: err.message }));
    } finally {
      setIsRenderingVideo(false);
    }
  };

  return (
    <div className="video-preview">
      {/* CSS Animation for spinner and hide native controls */}
      <style>
        {`
          @keyframes spin {
            0% { transform: rotate(0deg); }
            100% { transform: rotate(360deg); }
          }

          /* Force hide native video controls in all states including fullscreen */
          .video-player::-webkit-media-controls {
            display: none !important;
          }
          .video-player::-webkit-media-controls-panel {
            display: none !important;
          }
          .video-player::-webkit-media-controls-play-button {
            display: none !important;
          }
          .video-player::-webkit-media-controls-timeline {
            display: none !important;
          }
          .video-player::-webkit-media-controls-current-time-display {
            display: none !important;
          }
          .video-player::-webkit-media-controls-time-remaining-display {
            display: none !important;
          }
          .video-player::-webkit-media-controls-mute-button {
            display: none !important;
          }
          .video-player::-webkit-media-controls-volume-slider {
            display: none !important;
          }
          .video-player::-webkit-media-controls-fullscreen-button {
            display: none !important;
          }
          .video-player::-webkit-media-controls-overlay-play-button {
            display: none !important;
          }

          /* Firefox */
          .video-player::-moz-media-controls {
            display: none !important;
          }

          /* Edge/IE */
          .video-player::-ms-media-controls {
            display: none !important;
          }

          /* Additional fallback */
          .video-player {
            outline: none !important;
          }
          .video-player:focus {
            outline: none !important;
          }

          /* Fullscreen container styling - remove centering */
          .native-video-container:fullscreen {
            width: 100vw !important;
            height: 100vh !important;
            background: black !important;
            position: relative !important;
            display: block !important;
            padding: 0 !important;
            margin: 0 !important;
          }

          .native-video-container:-webkit-full-screen {
            width: 100vw !important;
            height: 100vh !important;
            background: black !important;
            position: relative !important;
            display: block !important;
            padding: 0 !important;
            margin: 0 !important;
          }

          .native-video-container:-moz-full-screen {
            width: 100vw !important;
            height: 100vh !important;
            background: black !important;
            position: relative !important;
            display: block !important;
            padding: 0 !important;
            margin: 0 !important;
          }

          .native-video-container:-ms-fullscreen {
            width: 100vw !important;
            height: 100vh !important;
            background: black !important;
            position: relative !important;
            display: block !important;
            padding: 0 !important;
            margin: 0 !important;
          }

          /* Video in fullscreen - use transform scale approach */
          .native-video-container:fullscreen .video-player,
          .native-video-container:-webkit-full-screen .video-player,
          .native-video-container:-moz-full-screen .video-player,
          .native-video-container:-ms-fullscreen .video-player {
            width: 100vw !important;
            height: 100vh !important;
            max-width: none !important;
            max-height: none !important;
            min-width: 100vw !important;
            min-height: 100vh !important;
            object-fit: contain !important;
            position: fixed !important;
            top: 0 !important;
            left: 0 !important;
            z-index: 1000 !important;
            transform: none !important;
          }

          /* Video wrapper in fullscreen */
          .native-video-container:fullscreen .video-wrapper,
          .native-video-container:-webkit-full-screen .video-wrapper,
          .native-video-container:-moz-full-screen .video-wrapper,
          .native-video-container:-ms-fullscreen .video-wrapper {
            width: 100vw !important;
            height: 100vh !important;
            position: fixed !important;
            top: 0 !important;
            left: 0 !important;
            z-index: 1 !important;
          }

          /* Force video element to fill in fullscreen - multiple selectors for maximum coverage */
          .native-video-container:fullscreen video,
          .native-video-container:-webkit-full-screen video,
          .native-video-container:-moz-full-screen video,
          .native-video-container:-ms-fullscreen video,
          .native-video-container:fullscreen .video-player,
          .native-video-container:-webkit-full-screen .video-player,
          .native-video-container:-moz-full-screen .video-player,
          .native-video-container:-ms-fullscreen .video-player {
            width: 100vw !important;
            height: 100vh !important;
            object-fit: contain !important;
            position: fixed !important;
            top: 0 !important;
            left: 0 !important;
            z-index: 1000 !important;
            transform: none !important;
            max-width: none !important;
            max-height: none !important;
            min-width: 100vw !important;
            min-height: 100vh !important;
            cursor: pointer !important;
            touch-action: manipulation !important;
          }
        `}
      </style>

      {/* Narration Settings moved to unified component in translation section */}

      <div className="video-preview-header">
        <h3>{t('output.videoPreview', 'Video Preview with Subtitles')}</h3>
        <SubtitleSettings
          settings={subtitleSettings}
          onSettingsChange={setSubtitleSettings}
          onDownloadWithSubtitles={handleDownloadWithSubtitles}
          onDownloadWithTranslatedSubtitles={handleDownloadWithTranslatedSubtitles}
          hasTranslation={translatedSubtitles && translatedSubtitles.length > 0}
          translatedSubtitles={translatedSubtitles}
          targetLanguage={translatedSubtitles && translatedSubtitles.length > 0 && translatedSubtitles[0].language}
          videoRef={videoRef}
          originalNarrations={window.originalNarrations || (() => {
            try {
              const stored = localStorage.getItem('originalNarrations');
              return stored ? JSON.parse(stored) : [];
            } catch (e) {
              console.error('Error parsing originalNarrations from localStorage:', e);
              return [];
            }
          })()}
          translatedNarrations={window.translatedNarrations || (() => {
            try {
              const stored = localStorage.getItem('translatedNarrations');
              return stored ? JSON.parse(stored) : [];
            } catch (e) {
              console.error('Error parsing translatedNarrations from localStorage:', e);
              return [];
            }
          })()}
          {...(() => {
            // Store subtitles data in window for access by other components
            if (subtitlesArray && subtitlesArray.length > 0) {
              window.subtitlesData = subtitlesArray;
              // Only log in development mode
              if (process.env.NODE_ENV === 'development' && !window._loggedSubtitlesData) {

                window._loggedSubtitlesData = true;
              }
            }
            // Store original subtitles (same as subtitlesArray in this context)
            if (subtitlesArray && subtitlesArray.length > 0) {
              window.originalSubtitles = subtitlesArray;
              // Only log in development mode
              if (process.env.NODE_ENV === 'development' && !window._loggedOriginalSubtitles) {

                window._loggedOriginalSubtitles = true;
              }
            }
            // Store translated subtitles if available
            if (translatedSubtitles && translatedSubtitles.length > 0) {
              window.translatedSubtitles = translatedSubtitles;
              // Only log in development mode
              if (process.env.NODE_ENV === 'development' && !window._loggedTranslatedSubtitles) {

                window._loggedTranslatedSubtitles = true;
              }
            }
            return {};
          })()}
          getAudioUrl={(filename) => `${SERVER_URL}/narration/audio/${filename || 'test.wav'}`}
          onRenderVideo={onRenderVideo}
        />
      </div>

      {isRenderingVideo && (
        <div className="rendering-overlay">
          <div className="rendering-progress">
            <div className="progress-bar" style={{ width: `${renderProgress * 100}%` }}></div>
          </div>
          <div className="rendering-text">
            {t('videoPreview.rendering', 'Rendering video with subtitles...')} ({Math.round(renderProgress * 100)}%)
          </div>
        </div>
      )}

      <div className="video-container">
        {error && <div className="error">{error}</div>}

        {/* Only show downloading UI if we're actually downloading and have progress > 0 */}
        {isDownloading && downloadProgress > 0 && (
          <div className="video-downloading">
            <div className="download-progress">
              <div className="progress-bar" style={{ width: `${downloadProgress}%` }}></div>
            </div>
            <div className="download-text">
              {t('preview.downloading', 'Downloading video...')} ({downloadProgress}%)
            </div>
          </div>
        )}

        {/* Always show video player if we have a URL, regardless of download state */}
        {videoUrl ? (
          <div
            className="native-video-container"
            onMouseEnter={() => !isFullscreen && setIsVideoHovered(true)}
            onMouseLeave={() => !isFullscreen && setIsVideoHovered(false)}
          >
              {/* Video quality toggle - only show when optimized video is available */}




              <div className="video-wrapper" style={{ position: 'relative' }}>
                {/* Topside buttons component */}
                <VideoTopsideButtons
                  showCustomControls={showCustomControls}
                  isFullscreen={isFullscreen}
                  controlsVisible={controlsVisible}
                  isVideoHovered={isVideoHovered}
                  isRefreshingNarration={isRefreshingNarration}
                  setIsRefreshingNarration={setIsRefreshingNarration}
                  isAudioDownloading={isAudioDownloading}
                  setIsAudioDownloading={setIsAudioDownloading}
                  setError={setError}
                  videoRef={videoRef}
                  videoSource={videoSource}
                  useOptimizedPreview={useOptimizedPreview}
                  optimizedVideoUrl={optimizedVideoUrl}
                  videoUrl={videoUrl}
                />

                <video
                  ref={videoRef}
                  className="video-player"
                  onClick={() => {
                    if (videoRef.current) {
                      if (isPlaying) {
                        videoRef.current.pause();
                      } else {
                        videoRef.current.play().catch(console.error);
                      }

                      // Force sync UI state after a short delay to ensure it matches video state
                      setTimeout(() => {
                        const actuallyPlaying = !videoRef.current.paused;
                        if (actuallyPlaying !== isPlaying) {
                          setIsPlaying(actuallyPlaying);
                        }
                      }, 50);
                    }
                  }}
                  onTouchEnd={(e) => {
                    // Prevent double-tap zoom on mobile
                    e.preventDefault();
                    if (videoRef.current) {
                      if (isPlaying) {
                        videoRef.current.pause();
                      } else {
                        videoRef.current.play().catch(console.error);
                      }
                    }
                  }}
                  style={{
                    cursor: 'pointer',
                    touchAction: 'manipulation',
                    width: '100%',
                    height: '100%',
                    objectFit: 'contain',
                    display: 'block',
                    zIndex: 1
                  }}
                  playsInline
                  controlsList="nodownload nofullscreen noremoteplayback"
                  disablePictureInPicture={false}
                  src={useOptimizedPreview && optimizedVideoUrl ? optimizedVideoUrl : videoUrl}
                  crossOrigin="anonymous"
                  onError={(e) => {
                    console.error('Video error:', e);
                    // If optimized video fails to load, fall back to original video
                    if (useOptimizedPreview && optimizedVideoUrl && e.target.src === optimizedVideoUrl) {

                      e.target.src = videoUrl;
                      e.target.load();
                    }
                  }}
                >
                  <source
                    src={useOptimizedPreview && optimizedVideoUrl ? optimizedVideoUrl : videoUrl}
                    type="video/mp4"
                    onError={(e) => {
                      console.error('Source error:', e);
                      // If optimized video fails to load, fall back to original video
                      if (useOptimizedPreview && optimizedVideoUrl && e.target.src === optimizedVideoUrl) {

                        e.target.src = videoUrl;
                      }
                    }}
                  />

                  {/* Native track subtitles disabled - using only custom subtitle display */}

                  {t('preview.videoNotSupported', 'Your browser does not support the video tag.')}
                </video>

                {/* Custom subtitle display - positioned inside video-wrapper for proper layering */}
                <div className="custom-subtitle-container" style={{ width: `${subtitleSettings.boxWidth || '80'}%` }}>
                  {currentSubtitleText && (
                    <div className="custom-subtitle">
                      {currentSubtitleText.split('\n').map((line, index) => (
                        <React.Fragment key={index}>
                          {index > 0 && <br />}
                          {line}
                        </React.Fragment>
                      ))}
                    </div>
                  )}
                </div>

                {/* Loading/Buffering Spinner */}
                {(isVideoLoading || isBuffering) && (
                  <div style={{
                    position: 'absolute',
                    top: '50%',
                    left: '50%',
                    transform: 'translate(-50%, -50%)',
                    zIndex: 15
                  }}>
                    <LiquidGlass
                      width={60}
                      height={60}
                      borderRadius="30px"
                      className="content-center theme-primary shape-circle"
                      effectIntensity={0.8}
                      effectRadius={0.6}
                      effectWidth={0.4}
                      effectHeight={0.4}
                      style={{
                        background: 'rgba(0,0,0,0.7)',
                        backdropFilter: 'blur(10px)'
                      }}
                    >
                      <div style={{
                        width: '100%',
                        height: '100%',
                        display: 'flex',
                        alignItems: 'center',
                        justifyContent: 'center'
                      }}>
                        <div style={{
                          width: '24px',
                          height: '24px',
                          border: '3px solid rgba(255,255,255,0.3)',
                          borderTop: '3px solid white',
                          borderRadius: '50%',
                          animation: 'spin 1s linear infinite'
                        }} />
                      </div>
                    </LiquidGlass>
                  </div>
                )}

                {/* Bottom controls component */}
                <VideoBottomControls
                  showCustomControls={showCustomControls}
                  isFullscreen={isFullscreen}
                  controlsVisible={controlsVisible}
                  isVideoHovered={isVideoHovered}
                  isPlaying={isPlaying}
                  setIsPlaying={setIsPlaying}
                  videoRef={videoRef}
                  currentTime={currentTime}
                  videoDuration={videoDuration}
                  isDragging={isDragging}
                  dragTime={dragTime}
                  setIsDragging={setIsDragging}
                  setDragTime={setDragTime}
                  dragTimeRef={dragTimeRef}
                  bufferedProgress={bufferedProgress}
                  handleTimelineMouseDown={handleTimelineMouseDown}
                  handleTimelineTouchStart={handleTimelineTouchStart}
                  volume={volume}
                  setVolume={setVolume}
                  isMuted={isMuted}
                  setIsMuted={setIsMuted}
                  isVolumeSliderVisible={isVolumeSliderVisible}
                  setIsVolumeSliderVisible={setIsVolumeSliderVisible}
                  isVolumeDragging={isVolumeDragging}
                  setIsVolumeDragging={setIsVolumeDragging}
                  playbackSpeed={playbackSpeed}
                  setPlaybackSpeed={setPlaybackSpeed}
                  isSpeedMenuVisible={isSpeedMenuVisible}
                  setIsSpeedMenuVisible={setIsSpeedMenuVisible}
                  handleFullscreenExit={handleFullscreenExit}
                  setIsFullscreen={setIsFullscreen}
                  setControlsVisible={setControlsVisible}
                  setIsVideoHovered={setIsVideoHovered}
                  hideControlsTimeoutRef={hideControlsTimeoutRef}
                />






                {/* Loading overlay for narration refresh */}
                {isRefreshingNarration && (
                  <div className="narration-refresh-overlay">
                    <div className="narration-refresh-content">
                      <LoadingIndicator
                        theme="light"
                        showContainer={false}
                        size={48}
                        className="narration-refresh-loading"
                      />
                      <div className="narration-refresh-text">
                        {t('preview.refreshingNarration', 'Refreshing narration...')}
                      </div>
                    </div>
                  </div>
                )}
              </div>

              {/* Apply subtitle styling to the video element */}
              <style>
                {`
                  /* Set CSS variables for custom subtitle styling */
                  :root {
                    --subtitle-position: ${subtitleSettings.position || '90'}%;
                    --subtitle-box-width: ${subtitleSettings.boxWidth || '80'}%;
                    --subtitle-background-radius: ${subtitleSettings.backgroundRadius || '4'}px;
                    --subtitle-background-padding: ${subtitleSettings.backgroundPadding || '10'}px;
                    --subtitle-text-transform: ${subtitleSettings.textTransform || 'none'};
                    --subtitle-letter-spacing: ${subtitleSettings.letterSpacing || '0'}px;
                  }

                  /* Native track subtitles disabled - using only custom subtitle display */

                  /* Video container positioning */
                  .native-video-container {
                    position: relative;
                  }

                  /* Style for custom subtitle display */
                  .custom-subtitle-container {
                    position: absolute;
                    left: 0;
                    right: 0;
                    width: var(--subtitle-box-width);
                    max-width: 100%;
                    margin: 0 auto;
                    text-align: center;
                    z-index: 2; /* Above video (z-index: 1) but below UI controls (z-index: 3+) */
                    /* Calculate top position based on percentage (0% = top, 100% = bottom) */
                    bottom: calc(100% - var(--subtitle-position));
                    transform: translateY(50%);
                    pointer-events: none; /* Allow clicks to pass through to video and controls */
                  }

                  .custom-subtitle {
                    display: inline-block;
                    background-color: rgba(${parseInt(subtitleSettings.backgroundColor.slice(1, 3), 16)}, ${parseInt(subtitleSettings.backgroundColor.slice(3, 5), 16)}, ${parseInt(subtitleSettings.backgroundColor.slice(5, 7), 16)}, ${subtitleSettings.opacity});
                    color: ${subtitleSettings.textColor};
                    font-family: ${subtitleSettings.fontFamily};
                    font-size: ${subtitleSettings.fontSize}px;
                    font-weight: ${subtitleSettings.fontWeight};
                    line-height: ${subtitleSettings.lineSpacing || '1.4'};
                    text-align: ${subtitleSettings.textAlign || 'center'};
                    text-transform: var(--subtitle-text-transform);
                    letter-spacing: var(--subtitle-letter-spacing);
                    padding: ${subtitleSettings.backgroundPadding || '10'}px;
                    border-radius: ${subtitleSettings.backgroundRadius || '4'}px;
                    text-shadow: ${subtitleSettings.textShadow === true || subtitleSettings.textShadow === 'true' ? '1px 1px 2px rgba(0, 0, 0, 0.8)' : 'none'};
                    max-width: 100%;
                    word-wrap: break-word;
                  }
                `}
              </style>


            </div>
          ) : null}

      </div>
    </div>
  );
};

export default VideoPreview;
<|MERGE_RESOLUTION|>--- conflicted
+++ resolved
@@ -342,9 +342,6 @@
           if (onVideoUrlReady) onVideoUrlReady(urlToUse);
           return;
         }
-<<<<<<< HEAD
-        // Convert server URL to blob to avoid CORS/decoding issues
-=======
         
         // Check if this is an external URL that will cause CORS issues
         const isExternalUrl = (urlToUse.startsWith('http://') || urlToUse.startsWith('https://')) && 
@@ -361,7 +358,6 @@
         }
         
         // Convert server URL to blob to avoid CORS/decoding issues (only for local URLs)
->>>>>>> 17be6d47
         const resp = await fetch(urlToUse, { cache: 'no-cache', mode: 'cors' });
         if (!resp.ok) throw new Error(`Failed to fetch video for blob: ${resp.status}`);
         const blob = await resp.blob();
@@ -381,10 +377,7 @@
         window.dispatchEvent(new CustomEvent('currentFileUrlChanged', { detail: { url: objectUrl } }));
       } catch (e) {
         // Non-fatal: keep using direct URL; waveform may still work if server sends proper CORS
-<<<<<<< HEAD
-=======
         console.log('[VideoPreview] Failed to convert to blob, using direct URL:', e.message);
->>>>>>> 17be6d47
       }
     })();
 
