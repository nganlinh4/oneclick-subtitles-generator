/**
 * Utilities for video analysis
 */

import { analyzeVideoWithGemini } from '../../services/videoAnalysisService';
import { setTranscriptionRules } from '../transcriptionRulesStore';

/**
 * Analyze a video file with Gemini and handle user interaction
 * @param {File} analysisFile - The file to analyze
 * @param {Function} onStatusUpdate - Callback for status updates
 * @param {Function} t - Translation function
 * @returns {Promise<Object>} - Analysis result and user choice
 */
export const analyzeVideoAndWaitForUserChoice = async (analysisFile, onStatusUpdate, t) => {
  // Notify user about analysis
  onStatusUpdate({
    message: t('output.analyzingVideo', 'Analyzing video content...'),
    type: 'loading'
  });

  // Dispatch event to notify App.js to show the analysis modal

  const analysisEvent = new CustomEvent('videoAnalysisStarted');
  window.dispatchEvent(analysisEvent);


  try {
    // Analyze the video
    const analysisResult = await analyzeVideoWithGemini(analysisFile, onStatusUpdate);


    // Store the analysis result for the App component to use
    try {
      // Ensure the result can be properly stringified
      const resultString = JSON.stringify(analysisResult);
      // Check if the result is too large for localStorage (typically 5MB limit)
      if (resultString.length > 4 * 1024 * 1024) { // 4MB to be safe
        console.warn('Analysis result is too large for localStorage, truncating...');
        // Create a simplified version with limited terminology
        const simplifiedResult = {
          ...analysisResult,
          transcriptionRules: {
            ...analysisResult.transcriptionRules,
            // Limit terminology to first 20 items if it exists
            terminology: analysisResult.transcriptionRules.terminology ?
              analysisResult.transcriptionRules.terminology.slice(0, 20) : [],
            // Add a note about truncation
            additionalNotes: [
              ...(analysisResult.transcriptionRules.additionalNotes || []),
              'Note: The terminology list was truncated as it was too large for storage.'
            ]
          }
        };
        localStorage.setItem('video_analysis_result', JSON.stringify(simplifiedResult));
      } else {
        localStorage.setItem('video_analysis_result', resultString);
      }
    } catch (error) {
      console.error('Error storing analysis result in localStorage:', error);
      // Store a simplified version instead
      const fallbackResult = {
        recommendedPreset: {
          id: analysisResult.recommendedPreset?.id || 'general',
          reason: 'Preset from analysis (storage error occurred)'
        },
        transcriptionRules: {
          additionalNotes: ['Error storing full analysis result. Using simplified version.']
        }
      };
      localStorage.setItem('video_analysis_result', JSON.stringify(fallbackResult));
    }

<<<<<<< HEAD
    // Skip the countdown modal and go directly to rules editor
=======
    // Open rules editor modal directly with countdown
>>>>>>> 17be6d47
    // Set the transcription rules globally
    if (analysisResult.transcriptionRules) {
      setTranscriptionRules(analysisResult.transcriptionRules);
    }

    // Set the recommended preset in session storage for the rules editor
    const recommendedPresetId = analysisResult.recommendedPreset?.id || 'settings';
    sessionStorage.setItem('current_session_preset_id', recommendedPresetId);

    // Also set the prompt if we have the preset
    if (recommendedPresetId !== 'settings') {
      // Import PROMPT_PRESETS to get the actual prompt
      const { PROMPT_PRESETS } = await import('../../services/geminiService');
      const recommendedPreset = PROMPT_PRESETS.find(p => p.id === recommendedPresetId);
      if (recommendedPreset) {
        sessionStorage.setItem('current_session_prompt', recommendedPreset.prompt);
      }
    }

<<<<<<< HEAD
    // Dispatch event to open the rules editor directly
    const openRulesEditorEvent = new CustomEvent('openRulesEditor', {
      detail: {
        transcriptionRules: analysisResult.transcriptionRules,
        analysisResult: analysisResult,
        recommendedPresetId: recommendedPresetId
=======
    // Dispatch event to open the rules editor with countdown
    const openRulesEditorEvent = new CustomEvent('openRulesEditorWithCountdown', {
      detail: {
        transcriptionRules: analysisResult.transcriptionRules,
        analysisResult: analysisResult,
        recommendedPresetId: recommendedPresetId,
        showCountdown: true // Flag to show countdown
>>>>>>> 17be6d47
      }
    });
    window.dispatchEvent(openRulesEditorEvent);

    // Return the analysis result with a default choice (use recommended preset)
    const userChoice = {
      presetId: recommendedPresetId,
      transcriptionRules: analysisResult.transcriptionRules
    };

    return {
      analysisResult,
      userChoice
    };
  } catch (error) {
    console.error('Error analyzing video:', error);
    throw error;
  }
};<|MERGE_RESOLUTION|>--- conflicted
+++ resolved
@@ -71,11 +71,7 @@
       localStorage.setItem('video_analysis_result', JSON.stringify(fallbackResult));
     }
 
-<<<<<<< HEAD
-    // Skip the countdown modal and go directly to rules editor
-=======
     // Open rules editor modal directly with countdown
->>>>>>> 17be6d47
     // Set the transcription rules globally
     if (analysisResult.transcriptionRules) {
       setTranscriptionRules(analysisResult.transcriptionRules);
@@ -95,14 +91,6 @@
       }
     }
 
-<<<<<<< HEAD
-    // Dispatch event to open the rules editor directly
-    const openRulesEditorEvent = new CustomEvent('openRulesEditor', {
-      detail: {
-        transcriptionRules: analysisResult.transcriptionRules,
-        analysisResult: analysisResult,
-        recommendedPresetId: recommendedPresetId
-=======
     // Dispatch event to open the rules editor with countdown
     const openRulesEditorEvent = new CustomEvent('openRulesEditorWithCountdown', {
       detail: {
@@ -110,7 +98,6 @@
         analysisResult: analysisResult,
         recommendedPresetId: recommendedPresetId,
         showCountdown: true // Flag to show countdown
->>>>>>> 17be6d47
       }
     });
     window.dispatchEvent(openRulesEditorEvent);
