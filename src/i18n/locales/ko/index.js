--- conflicted
+++ resolved
@@ -38,10 +38,7 @@
 import consolidation from './consolidation.json';
 import processing from './processing.json';
 import waveform from './waveform.json';
-<<<<<<< HEAD
-=======
 import autoFlow from './autoFlow.json';
->>>>>>> 17be6d47
 
 // Combine all translations
 const koTranslations = {
@@ -82,12 +79,8 @@
   subtitleSplit,
   consolidation,
   processing,
-<<<<<<< HEAD
-  waveform
-=======
   waveform,
   autoFlow
->>>>>>> 17be6d47
 };
 
 export default koTranslations;